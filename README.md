# cleanlab-studio [![Build Status](https://github.com/cleanlab/cleanlab-studio/workflows/CI/badge.svg)](https://github.com/cleanlab/cleanlab-studio/actions?query=workflow%3ACI) [![PyPI](https://img.shields.io/pypi/v/cleanlab-studio.svg)][PyPI]

Command line interface for all things Cleanlab Studio.

This currently supports generating <a href="#schema">dataset schema</a>, uploading <a href="#dataset-format">
datasets</a> into Cleanlab Studio, and downloading cleansets from Cleanlab Studio.

## Installation

You can install the Cleanlab Studio CLI [from PyPI][PyPI] with:

```bash
pip install cleanlab-studio
```

If you already have the CLI installed and wish to upgrade to the latest version, run:

```bash
pip install --upgrade cleanlab-studio
```

## Workflow

Uploading datasets to Cleanlab Studio is a two-step process.

1. We generate a schema describing the dataset and its <a href="#data-types-and-feature-types">data and feature
   types</a>, which is verified by the user.
2. Based on this schema, the dataset is parsed and uploaded to Cleanlab Studio.

### Upload a dataset

To upload a dataset without
first [generating a schema](https://github.com/cleanlab/cleanlab-studio/#generate-dataset-schema) (i.e. Cleanlab will
suggest one for you):

`cleanlab dataset upload -f [dataset filepath]`

**Note:** For image datasets, `[dataset filepath]` refers to the path of the labels file. <a href="#dataset-format">Learn more about the labels file.</a>

You will be asked to `"Specify your dataset modality (text, tabular, image):"`.

* Enter `text` to only find label errors based on a single column of text in your dataset.
* Enter `tabular` to find data and label issues based on any subset of the column features.
* Enter `image` to find data and label issues in your image dataset.

To upload a dataset with a schema:

`cleanlab dataset upload -f [dataset filepath] -s [schema filepath]`

To **resume uploading** a dataset whose upload was interrupted:

`cleanlab dataset upload -f [dataset filepath] --id [dataset ID]`

A dataset ID is generated and printed to the terminal the first time the dataset is uploaded. It can also be accessed from the Datasets section of the Cleanlab Studio dashboard by visiting https://app.cleanlab.ai/ and selecting 'Resume' for the relevant dataset.

#### Generate dataset schema

To generate a dataset schema (prior to uploading your dataset):

`cleanlab dataset schema generate -f [dataset filepath]`

* For `Modality (text, tabular, image): ` enter one of the following:
  * `text` - to only find label errors based on a single column of text in your dataset.
  * `tabular` - to find data and label issues based on any subset of the column features.
  * `image` - to find label errors in your image dataset.

<<<<<<< HEAD
* For `Id column: `, please enter the string name of the column in your dataset that contains the id of each row.
=======
* For `Id column: `, please enter the string name of of the column in your dataset that contains the unique identifier for each row.
>>>>>>> 100ad898

* For `filepath column: ` (only for image modality), please enter the string name of the column in your dataset that contains the relative path to each image.


To validate an existing schema, i.e. check that it is complete, well-formatted, and
has <a href="#data-types-and-feature-types">data types with sensible feature types</a>:

`cleanlab dataset schema validate -s [schema filepath]`

You may then wish to inspect the generated schema to check that the fields and metadata are correct.

### Download clean labels

To download clean labels (i.e. labels that have been fixed through the Cleanlab Studio interface):

`cleanlab cleanset download --id [cleanset ID]`

To download clean labels and combine them with your local dataset:

`cleanlab cleanset download --id [cleanset ID] -f [dataset filepath]`

## Commands

**`cleanlab login` authenticates you**

Authenticates you when uploading datasets to Cleanlab Studio. Pass in your API key using `--key [API key]`. Your API key
can be accessed at [https://app.cleanlab.ai/upload](https://app.cleanlab.ai/upload).

**`cleanlab dataset schema generate` generates dataset schemas**

Generates a schema based on your dataset. Specify your target dataset with `--filepath [dataset filepath]`. You will be
prompted to save the generated schema JSON and to specify a save location. This can be specified
using `--output [output filepath]`.

**`cleanlab dataset schema validate` validates a schema JSON file**

Validates a schema JSON file, checking that a schema is complete, well-formatted, and
has <a href="#data_types_and_feature_types">data types with sensible feature types</a>. Specify your target schema
with `--schema [schema filepath]`.

You may also validate an existing schema with respect to a dataset (`-d [dataset filepath]`), i.e. all previously
mentioned checks and the additional check that all fields in the schema are present in the dataset.

**`cleanlab dataset upload` uploads your dataset**

Uploads your dataset to Cleanlab Studio. Specify your target dataset with `--filepath [dataset filepath]`. You will be
prompted for further details about the dataset's modality and ID column. These may be supplied to the command
with `--modality [modality]`, `--id-column [name of ID column]`, and you may also specify a custom dataset name
with`--name [custom dataset name]`.

After uploading your dataset, you will be prompted to save the list of dataset issues (if any) encountered during the
upload process. These issues include missing IDs, duplicate IDs, missing values, and values whose types do not match the
schema. You may specify the save location with `--output [output filepath]`.

**`cleanlab cleanset download` downloads Cleanlab columns from your cleanset**

Cleansets are initialized through the Cleanlab Studio interface. In a cleanset, users can inspect their dataset and
verify their labels. Clean labels are the labels after this set of manual fixes have been applied.

This command downloads the clean labels and saves them locally as a .csv, .xls/.xlsx, or .json, with columns `id`
and `clean_label`. Include the `--filepath [dataset filepath]` to combine the clean labels with the original dataset as
a new column `clean_label`, which will be outputted to `--output [output filepath]`. Include the `--all` flag to
include **all** Cleanlab columns, i.e. issue, label quality, suggested label, clean label, instead of only the clean
label column.

## Dataset format

Cleanlab currently only supports text, tabular, and image dataset modalities.
(If your data contains both text and numeric/categorical columns, treat it as tabular.)

The accepted dataset file types are: `.csv`, `.json`, and `.xls/.xlsx`.

Each entry (i.e. row) should correspond to a different example in the dataset, independent and identically distributed with the other examples.

Check below for instructions of formatting different dataset modalities.

#### Tabular dataset format
- dataset must have an **ID column** (`flower_id` in the example below) - a column containing identifiers that uniquely identify each row.
<<<<<<< HEAD
- dataset must have a **label column** (`species` in the example below) for the prediction task.
- Apart from the reserved column name: `clean_label`, you are free to name the columns in your dataset in any way you want. There can be some subset of the columns used as features to predict the label, based upon which Cleanlab Studio identifies label issues, and other columns with extra metadata, that will be ignored when modeling the labels.
=======
- dataset must have a **label column** (`species` in the example below) which you either want to train models to predict or simply find erroneous values in.
- Apart from the reserved column name: `clean_label`, you are free to name the columns in your dataset in any way you want.
>>>>>>> 100ad898

###### .csv, .xls/.xlsx

| flower_id | width | length | color | species |
|:----------|:------|--------|-------|---------|
| flower_01 | 4     | 3      | red   | rose    |
| flower_02 | 7     | 2      | white | lily    |

###### .json

```json
{
  "rows": [
    {
      "flower_id": "flower_01",
      "width": 4,
      "length": 3,
      "color": "red",
      "species": "rose"
    },
    {
      "flower_id": "flower_02",
      "width": 7,
      "length": 2,
      "color": "white",
      "species": "lily"
    }
  ]
}
```
<br />

#### Text dataset format

- dataset must have an **ID column** (`review_id` in the example below) - a column containing identifiers that uniquely identify each row.
- dataset must have a **text column** (`review` in the example below) that serves as the sole predictive feature for modeling the label and identifying label issues.
- dataset must have a **label column** (`sentiment` in the example below) which you either want to train models to predict or simply find erroneous values in.
- Apart from the reserved column name: `clean_label`, you are free to name the columns in your dataset in any way you want.

###### .csv, .xls/.xlsx

| review_id | review | sentiment |
|:----------|:-------|-----------|
| review_1  | The sales rep was fantastic!     | positive  |
| review_2  | He was a bit wishy-washy.     | negative  |

###### .json

```json
{
  "rows": [
    {
      "review_id": "review_1",
      "review": "The sales rep was fantastic!",
      "label": "positive"
    },
    {
      "review_id": "review_2",
      "review": "He was a bit wishy-washy.",
      "label": "negative"
    }
  ]
}
```
<br />

#### Image dataset format
- Image datasets have two components:
  - **Collection of image files.**
  - **Labels file** - A mapping from each image filepath to a class label. This mapping can be supplied either in a .csv, .xls/.xlsx, or .json format.

###### Labels file format
- must have an **ID column** (`vizzy_id` in the example below) - a column containing identifiers that uniquely identify each row.
- must have a **filepath column** (`vizzy_path` in the example below) that contains relative path to the image file.
- must have a **label column** (`label` in the example below) that contains the label for the corresponding image file.
- may have any number of extra metadata columns that will not be used to model labels and identify label issues. Apart from the reserved column name: `clean_label`, you are free to name these columns any way you want.

###### Dataset format

###### .csv, .xls/.xlsx

| vizzy_id | vizzy_path | label |
|:----------|:-------|-----------|
| 1  | Dataset/scruppy.jpeg    | cat  |
| 2  | Dataset/tuffy/fluffy.png    | cat  |
| 3  | oreo.jpeg    | dog  |
| 4  | Dataset/mocha/mocha.jpeg    | dog  |

###### .json

```json
{
  "rows": [
    {
      "vizzy_id": "1",
      "vizzy_path": "Dataset/scruppy.jpeg",
      "label": "cat"
    },
    {
      "vizzy_id": "2",
      "vizzy_path": "Dataset/tuffy/fluffy.png",
      "label": "cat"
    },
    {
      "vizzy_id": "3",
      "vizzy_path": "oreo.jpeg",
      "label": "dog"
    },
    {
      "vizzy_id": "4",
      "vizzy_path": "Dataset/mocha/mocha.jpeg",
      "label": "dog"
    }
  ]
}
```
<br />

## Schema

To specify the column types in your dataset, create a JSON file named `schema.json`. We recommend
using `cleanlab dataset schema generate` to generate an initial schema and editing from there.

Your schema file should be formatted as follows:

```
{
  "metadata": {
    "id_column": "tweet_id",
    "modality": "text",
    "name": "Tweets.csv"
  },
  "fields": {
    "tweet_id": {
      "data_type": "string",
      "feature_type": "identifier"
    },
    "sentiment": {
      "data_type": "string",
      "feature_type": "categorical"
    },
    "sentiment_confidence": {
      "data_type": "float",
      "feature_type": "numeric"
    },
    "retweet_count": {
      "data_type": "integer",
      "feature_type": "numeric"
    },
    "text": {
      "data_type": "string",
      "feature_type": "text"
    },
    "tweet_created": {
      "data_type": "boolean",
      "feature_type": "boolean"
    },
    "tweet_created": {
      "data_type": "string",
      "feature_type": "datetime"
    },
  },
  "version": "0.1.12"
}
```

This is the schema of a hypothetical dataset `Tweets.csv` that contains tweets, where the column `tweet_id` contains a
unique identifier for each record. Each column in the dataset is specified under `fields` with its data type and feature
type.

### Data types and Feature types

**Data type** refers to the type of the field's values: string, integer, float, or boolean.

Note that the integer type is partially *strict*, meaning floats that are equal to integers (e.g. `1.0`, `2.0`, etc)
will be accepted, but floats like `0.8` and `1.5` will not. In contrast, the float type is *lenient*, meaning integers
are accepted. Users should select the float type if the field may include float values. Note too that integers can have
categorical and identifier feature types, whereas floats cannot.

For booleans, the list of accepted values are: true/false, t/f, yes/no, 1/0, 1.0/0.0.

**Feature type** refers to the secondary type of the field, relating to how it is used in a machine learning model, such
as whether it is:

- a categorical value
- a numeric value
- a datetime value
- a boolean value
- text
- an identifier — a string / integer that identifies some entity
- a filepath value (only valid for image datasets)

Some feature types can only correspond to specific data types. The list of possible feature types for each data type is
shown below

| Data type  | Feature type                                         |
|:-----------|:-----------------------------------------------------|
| string     | text, categorical, datetime, identifier, filepath    |
| integer    | categorical, datetime, identifier, numeric           |
| float      | datetime, numeric                                    |
| boolean    | boolean                                              |

The `datetime` type should be used for datetime strings, e.g. "2015-02-24 11:35:52 -0800", and Unix timestamps (which
will be integers or floats). Datetime values must be parsable
by [pandas.to_datetime()](https://pandas.pydata.org/docs/reference/api/pandas.to_datetime.html).

`version` indicates the version of the Cleanlab CLI package version used to generate the schema. The current Cleanlab
schema version is `0.1.15`.

[PyPI]: https://pypi.org/project/cleanlab-studio/<|MERGE_RESOLUTION|>--- conflicted
+++ resolved
@@ -64,11 +64,7 @@
   * `tabular` - to find data and label issues based on any subset of the column features.
   * `image` - to find label errors in your image dataset.
 
-<<<<<<< HEAD
-* For `Id column: `, please enter the string name of the column in your dataset that contains the id of each row.
-=======
 * For `Id column: `, please enter the string name of of the column in your dataset that contains the unique identifier for each row.
->>>>>>> 100ad898
 
 * For `filepath column: ` (only for image modality), please enter the string name of the column in your dataset that contains the relative path to each image.
 
@@ -147,13 +143,8 @@
 
 #### Tabular dataset format
 - dataset must have an **ID column** (`flower_id` in the example below) - a column containing identifiers that uniquely identify each row.
-<<<<<<< HEAD
-- dataset must have a **label column** (`species` in the example below) for the prediction task.
+- dataset must have a **label column** (`species` in the example below) which you either want to train models to predict or simply find erroneous values in.
 - Apart from the reserved column name: `clean_label`, you are free to name the columns in your dataset in any way you want. There can be some subset of the columns used as features to predict the label, based upon which Cleanlab Studio identifies label issues, and other columns with extra metadata, that will be ignored when modeling the labels.
-=======
-- dataset must have a **label column** (`species` in the example below) which you either want to train models to predict or simply find erroneous values in.
-- Apart from the reserved column name: `clean_label`, you are free to name the columns in your dataset in any way you want.
->>>>>>> 100ad898
 
 ###### .csv, .xls/.xlsx
 
