import asyncio
from typing import Any, Dict, List, Union

import pytest

from cleanlab_studio.internal.constants import (
    _VALID_TLM_MODELS,
    _VALID_TLM_QUALITY_PRESETS,
)
from cleanlab_studio.studio.trustworthy_language_model import TLM
from tests.tlm.test_get_trustworthiness_score import is_trustworthiness_score
from tests.tlm.test_prompt import is_tlm_response

excluded_tlm_models = ["claude-3-sonnet", "claude-3.5-sonnet"]
valid_tlm_models = [model for model in _VALID_TLM_MODELS if model not in excluded_tlm_models]
models_with_no_perplexity_score = ["claude-3-haiku", "claude-3-sonnet", "claude-3.5-sonnet"]


def _test_log(response: Dict[str, Any], options: Dict[str, Any]) -> None:
    """Tests the log dictionary in the response based on the options dictionary."""
    if "log" in options.keys():
        assert isinstance(response["log"], dict)
        if "perplexity" in options["log"]:
            assert (
                isinstance(response["log"]["perplexity"], float)
                or response["log"]["perplexity"] is None
            )
        if "explanation" in options["log"]:
            assert isinstance(response["log"]["explanation"], str)


def _test_log_batch(responses: Dict[str, Any], options: Dict[str, Any]) -> None:
    """Tests the log dictionary in the batch response based on the options dictionary."""
    for response in responses:
        if response is not None:
            _test_log(response, options)


def _test_prompt_response(
    response,
    options,
    allow_none_response=False,
    allow_null_trustworthiness_score=False,
):
    """Property tests the responses of a prompt based on the options dictionary and returned responses."""
    assert response is not None
    assert is_tlm_response(
        response,
        allow_none_response=allow_none_response,
        allow_null_trustworthiness_score=allow_null_trustworthiness_score,
    )
    _test_log(response, options)


def _test_batch_prompt_response(
    responses,
    options,
    allow_none_response=False,
    allow_null_trustworthiness_score=False,
):
    """Property tests the responses of a batch prompt based on the options dictionary and returned responses."""
    assert responses is not None
    assert isinstance(responses, list)
    assert all(
        is_tlm_response(
            response,
            allow_none_response=allow_none_response,
            allow_null_trustworthiness_score=allow_null_trustworthiness_score,
        )
        for response in responses
    )
    _test_log_batch(responses, options)


def _test_get_trustworthiness_score_response(response, options):
    """Property tests the responses of a get_trustworthiness_score based on the options dictionary and returned responses."""
    assert response is not None
    if "log" in options:
        assert isinstance(response, dict)
    else:
        assert isinstance(response, float)
    assert is_trustworthiness_score(response)
    _test_log(response, options)


def _test_batch_get_trustworthiness_score_response(responses, options):
    """Property tests the responses of a batch get_trustworthiness_score based on the options dictionary and returned responses."""
    assert responses is not None
    assert isinstance(responses, list)
    _test_log_batch(responses, options)


@pytest.mark.asyncio(scope="function")
async def _run_prompt_async(tlm: TLM, prompt: Union[List[str], str]) -> Any:
    """Runs tlm.prompt() asynchronously."""
    return await tlm.prompt_async(prompt)


@pytest.mark.asyncio(scope="function")
async def _run_get_trustworthiness_score_async(
    tlm: TLM, prompt: Union[List[str], str], response: Union[List[str], str]
) -> Any:
    """Runs tlm.get_trustworthiness_score asynchronously."""
    return await tlm.get_trustworthiness_score_async(prompt, response)


@pytest.mark.parametrize("model", valid_tlm_models)
@pytest.mark.parametrize("quality_preset", _VALID_TLM_QUALITY_PRESETS)
def test_prompt(tlm_dict: Dict[str, Any], model: str, quality_preset: str) -> None:
    """Tests running a prompt in the TLM for all quality_presets, model types and single/batch prompt."""
    # get TLMs and options dictionary based on parameters
    tlm = tlm_dict[quality_preset][model]["tlm"]
    tlm_no_options = tlm_dict[quality_preset][model]["tlm_no_options"]
    options = tlm_dict[quality_preset][model]["options"]
<<<<<<< HEAD
    print("TLM with no options called on single query run.")
    print("TLM Options for run:", options)

    # test prompt with single prompt
    response = tlm_no_options.prompt("What is the capital of France?")
    _test_prompt_response(response, options)
=======
    allow_null_trustworthiness_score = (
        quality_preset == "base" and model in models_with_no_perplexity_score
    )

    # test prompt with single prompt
    response = tlm.prompt("What is the capital of France?")
    _test_prompt_response(
        response,
        options,
        allow_null_trustworthiness_score=allow_null_trustworthiness_score,
    )
>>>>>>> 4eef8890

    # test prompt with batch prompt
    responses = tlm.prompt(["What is the capital of France?", "What is the capital of Ukraine?"])
    _test_batch_prompt_response(
        responses,
        options,
        allow_null_trustworthiness_score=allow_null_trustworthiness_score,
    )


@pytest.mark.parametrize("model", valid_tlm_models)
@pytest.mark.parametrize("quality_preset", _VALID_TLM_QUALITY_PRESETS)
def test_prompt_async(tlm_dict: Dict[str, Any], model: str, quality_preset: str) -> None:
    """Tests running a prompt_async in the TLM for all quality_presets, model types and single/batch prompt."""
    # get TLMs and options dictionary based on parameters
    tlm = tlm_dict[quality_preset][model]["tlm"]
    tlm_no_options = tlm_dict[quality_preset][model]["tlm_no_options"]
    options = tlm_dict[quality_preset][model]["options"]
<<<<<<< HEAD
    print("TLM with no options called on single query run.")
    print("TLM Options for run:", options)

    # test prompt with single prompt
    response = asyncio.run(_run_prompt_async(tlm_no_options, "What is the capital of France?"))
    _test_prompt_response(response, options)
=======
    allow_null_trustworthiness_score = (
        quality_preset == "base" and model in models_with_no_perplexity_score
    )

    # test prompt with single prompt
    response = asyncio.run(_run_prompt_async(tlm, "What is the capital of France?"))
    _test_prompt_response(
        response, options, allow_null_trustworthiness_score=allow_null_trustworthiness_score
    )
>>>>>>> 4eef8890

    # test prompt with batch prompt
    responses = asyncio.run(
        _run_prompt_async(
            tlm, ["What is the capital of France?", "What is the capital of Ukraine?"]
        )
    )
    _test_batch_prompt_response(
        responses,
        options,
        allow_null_trustworthiness_score=allow_null_trustworthiness_score,
    )


@pytest.mark.parametrize("model", valid_tlm_models)
@pytest.mark.parametrize("quality_preset", _VALID_TLM_QUALITY_PRESETS)
def test_try_prompt(tlm_dict: Dict[str, Any], model: str, quality_preset: str) -> None:
    """Tests running try_prompt in the TLM for all quality_presets, model types batch prompt."""
    # get TLM and options dictionary based on parameters
    tlm_no_options = tlm_dict[quality_preset][model]["tlm_no_options"]
    options = tlm_dict[quality_preset][model]["options"]
<<<<<<< HEAD
    print("TLM with no options called on batch query run.")
    print("TLM Options for run: None.")
=======
    allow_null_trustworthiness_score = (
        quality_preset == "base" and model in models_with_no_perplexity_score
    )
>>>>>>> 4eef8890

    # test prompt with batch prompt
    responses = tlm_no_options.try_prompt(
        ["What is the capital of France?", "What is the capital of Ukraine?"]
    )
    _test_batch_prompt_response(
        responses,
        options,
        allow_none_response=True,
        allow_null_trustworthiness_score=allow_null_trustworthiness_score,
    )


@pytest.mark.parametrize("model", valid_tlm_models)
@pytest.mark.parametrize("quality_preset", _VALID_TLM_QUALITY_PRESETS)
def test_get_trustworthiness_score(
    tlm_dict: Dict[str, Any], model: str, quality_preset: str
) -> None:
    """Tests running get_trustworthiness_score in the TLM for all quality_presets, model types and single/batch prompt."""
    # get TLMs and options dictionary based on parameters
    tlm = tlm_dict[quality_preset][model]["tlm"]
    tlm_no_options = tlm_dict[quality_preset][model]["tlm_no_options"]
    options = tlm_dict[quality_preset][model]["options"]
    print("TLM with no options called on batch query run.")
    print("TLM Options for run:", options)

    # test prompt with single prompt
    response = tlm.get_trustworthiness_score("What is the capital of France?", "Paris")
    _test_get_trustworthiness_score_response(response, options)

    # test prompt with batch prompt
    responses = tlm_no_options.get_trustworthiness_score(
        ["What is the capital of France?", "What is the capital of Ukraine?"], ["USA", "Kyiv"]
    )
    assert all(is_trustworthiness_score(response) for response in responses)
    _test_batch_get_trustworthiness_score_response(responses, options)


@pytest.mark.parametrize("model", valid_tlm_models)
@pytest.mark.parametrize("quality_preset", _VALID_TLM_QUALITY_PRESETS)
def test_get_trustworthiness_score_async(
    tlm_dict: Dict[str, Any], model: str, quality_preset: str
) -> None:
    """Tests running get_trustworthiness_score_async in the TLM for all quality_presets, model types and single/batch prompt."""
    # get TLMs and options dictionary based on parameters
    tlm = tlm_dict[quality_preset][model]["tlm"]
    tlm_no_options = tlm_dict[quality_preset][model]["tlm_no_options"]
    options = tlm_dict[quality_preset][model]["options"]
    print("TLM with no options called on single query run.")
    print("TLM Options for run:", options)

    # test prompt with single prompt
    response = asyncio.run(
        _run_get_trustworthiness_score_async(
            tlm_no_options, "What is the capital of France?", "Paris"
        )
    )
    _test_get_trustworthiness_score_response(response, options)

    # test prompt with batch prompt
    responses = asyncio.run(
        _run_get_trustworthiness_score_async(
            tlm,
            ["What is the capital of France?", "What is the capital of Ukraine?"],
            ["USA", "Kyiv"],
        )
    )
    assert all(is_trustworthiness_score(response) for response in responses)
    _test_batch_get_trustworthiness_score_response(responses, options)


@pytest.mark.parametrize("model", valid_tlm_models)
@pytest.mark.parametrize("quality_preset", _VALID_TLM_QUALITY_PRESETS)
def test_try_get_trustworithness_score(
    tlm_dict: Dict[str, Any], model: str, quality_preset: str
) -> None:
    """Tests running try_get_trustworthiness_score in the TLM for all quality_presets, model types and batch prompt."""
    # get TLMs and options dictionary based on parameters
    tlm = tlm_dict[quality_preset][model]["tlm"]
    options = tlm_dict[quality_preset][model]["options"]
    print("TLM without options is not called.")
    print("TLM Options for run:", options)

    # test prompt with batch prompt
    responses = tlm.try_get_trustworthiness_score(
        ["What is the capital of France?", "What is the capital of Ukraine?"], ["USA", "Kyiv"]
    )
    assert all(response is None or is_trustworthiness_score(response) for response in responses)
    _test_batch_get_trustworthiness_score_response(responses, options)<|MERGE_RESOLUTION|>--- conflicted
+++ resolved
@@ -112,26 +112,19 @@
     tlm = tlm_dict[quality_preset][model]["tlm"]
     tlm_no_options = tlm_dict[quality_preset][model]["tlm_no_options"]
     options = tlm_dict[quality_preset][model]["options"]
-<<<<<<< HEAD
-    print("TLM with no options called on single query run.")
-    print("TLM Options for run:", options)
-
-    # test prompt with single prompt
-    response = tlm_no_options.prompt("What is the capital of France?")
-    _test_prompt_response(response, options)
-=======
     allow_null_trustworthiness_score = (
         quality_preset == "base" and model in models_with_no_perplexity_score
     )
-
-    # test prompt with single prompt
-    response = tlm.prompt("What is the capital of France?")
+    print("TLM with no options called on single query run.")
+    print("TLM Options for run:", options)
+
+    # test prompt with single prompt
+    response = tlm_no_options.prompt("What is the capital of France?")
     _test_prompt_response(
         response,
         options,
         allow_null_trustworthiness_score=allow_null_trustworthiness_score,
     )
->>>>>>> 4eef8890
 
     # test prompt with batch prompt
     responses = tlm.prompt(["What is the capital of France?", "What is the capital of Ukraine?"])
@@ -150,24 +143,17 @@
     tlm = tlm_dict[quality_preset][model]["tlm"]
     tlm_no_options = tlm_dict[quality_preset][model]["tlm_no_options"]
     options = tlm_dict[quality_preset][model]["options"]
-<<<<<<< HEAD
-    print("TLM with no options called on single query run.")
-    print("TLM Options for run:", options)
-
-    # test prompt with single prompt
-    response = asyncio.run(_run_prompt_async(tlm_no_options, "What is the capital of France?"))
-    _test_prompt_response(response, options)
-=======
     allow_null_trustworthiness_score = (
         quality_preset == "base" and model in models_with_no_perplexity_score
     )
-
-    # test prompt with single prompt
-    response = asyncio.run(_run_prompt_async(tlm, "What is the capital of France?"))
+    print("TLM with no options called on single query run.")
+    print("TLM Options for run:", options)
+
+    # test prompt with single prompt
+    response = asyncio.run(_run_prompt_async(tlm_no_options, "What is the capital of France?"))
     _test_prompt_response(
         response, options, allow_null_trustworthiness_score=allow_null_trustworthiness_score
     )
->>>>>>> 4eef8890
 
     # test prompt with batch prompt
     responses = asyncio.run(
@@ -189,14 +175,11 @@
     # get TLM and options dictionary based on parameters
     tlm_no_options = tlm_dict[quality_preset][model]["tlm_no_options"]
     options = tlm_dict[quality_preset][model]["options"]
-<<<<<<< HEAD
+    allow_null_trustworthiness_score = (
+        quality_preset == "base" and model in models_with_no_perplexity_score
+    )
     print("TLM with no options called on batch query run.")
     print("TLM Options for run: None.")
-=======
-    allow_null_trustworthiness_score = (
-        quality_preset == "base" and model in models_with_no_perplexity_score
-    )
->>>>>>> 4eef8890
 
     # test prompt with batch prompt
     responses = tlm_no_options.try_prompt(
