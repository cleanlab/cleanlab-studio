import asyncio
from typing import Any, Dict, List, Union

import pytest

from cleanlab_studio.internal.constants import (
    _VALID_TLM_MODELS,
    _VALID_TLM_QUALITY_PRESETS,
)
from cleanlab_studio.studio.trustworthy_language_model import TLM
from tests.tlm.test_get_trustworthiness_score import (
    is_trustworthiness_score_json_format,
)
from tests.tlm.test_prompt import is_tlm_response

excluded_tlm_models = ["claude-3-sonnet", "claude-3.5-sonnet"]
valid_tlm_models = [model for model in _VALID_TLM_MODELS if model not in excluded_tlm_models]
models_with_no_perplexity_score = ["claude-3-haiku", "claude-3-sonnet", "claude-3.5-sonnet"]


def _test_log(response: Dict[str, Any], options: Dict[str, Any]) -> None:
    """Tests the log dictionary in the response based on the options dictionary."""
    if "log" in options.keys():
        print("Testing log:", options["log"], end="")
        if "log" in response:
            print(" response log:", response["log"], end="")
        else:
            print("... FAILED. NO LOG IN RESPONSE.")
        assert "log" in response
        assert isinstance(response["log"], dict)
        if "perplexity" in options["log"]:
            assert (
                isinstance(response["log"]["perplexity"], float)
                or response["log"]["perplexity"] is None
            )
        if "explanation" in options["log"]:
            assert isinstance(response["log"]["explanation"], str)
        print("... PASSED.")


def _test_log_batch(responses: Dict[str, Any], options: Dict[str, Any]) -> None:
    """Tests the log dictionary in the batch response based on the options dictionary."""
    for response in responses:
        if response is not None:
            _test_log(response, options)


def _is_valid_prompt_response(
    response,
    options,
    allow_none_response=False,
    allow_null_trustworthiness_score=False,
) -> bool:
    """Returns true if prompt response is valid based on properties for prompt() functionality."""
    _test_log(response, options)
    if {"use_self_reflection", "num_consistency_samples"}.issubset(options) and (
        options["num_consistency_samples"] == 0 and not options["use_self_reflection"]
    ):
        print("Options dictinary called with strange parameters. Allowing none in response.")
        return is_tlm_response(
            response,
            allow_none_response=allow_none_response,
            allow_null_trustworthiness_score=True,
        )
    else:
        return is_tlm_response(
            response,
            allow_none_response=allow_none_response,
            allow_null_trustworthiness_score=allow_null_trustworthiness_score,
        )


def _is_valid_get_trustworthiness_score_response(
    response,
    options,
    allow_none_response=False,
    allow_null_trustworthiness_score=False,
) -> bool:
    """Returns true if trustworthiness score is valid based on properties for get_trustworthiness_score() functionality."""
    if "log" in options:
        assert isinstance(response, dict)
        _test_log(response, options)
    else:
        assert isinstance(response, float)

    if (
        ({"quality_preset", "use_self_reflection"}.issubset(options))
        and not options["use_self_reflection"]
        and options["quality_preset"] == "base"
    ):
        print("Options dictinary called with strange parameters. Allowing none in response.")
        return is_trustworthiness_score(
            response, allow_none_response=allow_none_response, allow_null_trustworthiness_score=True
        )
    elif (
        ({"num_consistency_samples", "use_self_reflection"}.issubset(options))
        and not options["use_self_reflection"]
        and options["num_consistency_samples"] == 0
    ):
        print("Options dictinary called with strange parameters. Allowing none in response.")
        return is_trustworthiness_score(
            response, allow_none_response=allow_none_response, allow_null_trustworthiness_score=True
        )
    else:
        return is_trustworthiness_score(
            response,
            allow_none_response=allow_none_response,
            allow_null_trustworthiness_score=allow_null_trustworthiness_score,
        )


def _test_prompt_response(
    response,
    options,
    allow_none_response=False,
    allow_null_trustworthiness_score=False,
) -> None:
    """Property tests the responses of a prompt based on the options dictionary and returned responses."""
    assert _is_valid_prompt_response(
        response=response,
        options=options,
        allow_none_response=allow_none_response,
        allow_null_trustworthiness_score=allow_null_trustworthiness_score,
    )


def _test_batch_prompt_response(
    responses,
    options,
    allow_none_response=False,
    allow_null_trustworthiness_score=False,
) -> None:
    """Property tests the responses of a batch prompt based on the options dictionary and returned responses."""
    assert responses is not None
    assert isinstance(responses, list)
    _test_log_batch(responses, options)

    checked_responses = [
        _is_valid_prompt_response(
            response,
            options,
            allow_none_response=allow_none_response,
            allow_null_trustworthiness_score=allow_null_trustworthiness_score,
        )
        for response in responses
    ]
    print("Checked respones:", checked_responses)
    assert all(checked_responses)


def _test_get_trustworthiness_score_response(
    response,
    options,
    allow_none_response=False,
    allow_null_trustworthiness_score=False,
) -> None:
    """Property tests the responses of a get_trustworthiness_score based on the options dictionary and returned responses."""
<<<<<<< HEAD
    assert _is_valid_get_trustworthiness_score_response(
        response=response,
        options=options,
        allow_none_response=allow_none_response,
        allow_null_trustworthiness_score=allow_null_trustworthiness_score,
    )
=======
    assert response is not None
    assert isinstance(response, dict)
    assert is_trustworthiness_score_json_format(response)
    _test_log(response, options)
>>>>>>> 498e0802


def _test_batch_get_trustworthiness_score_response(
    responses, options, allow_none_response=False, allow_null_trustworthiness_score=False
) -> None:
    """Property tests the responses of a batch get_trustworthiness_score based on the options dictionary and returned responses."""
    assert responses is not None
    assert isinstance(responses, list)
    _test_log_batch(responses, options)

    checked_responses = [
        _is_valid_get_trustworthiness_score_response(
            response,
            options,
            allow_none_response=allow_none_response,
            allow_null_trustworthiness_score=allow_null_trustworthiness_score,
        )
        for response in responses
    ]
    print("Checked respones:", checked_responses)
    assert all(checked_responses)


@pytest.mark.asyncio(scope="function")
async def _run_prompt_async(tlm: TLM, prompt: Union[List[str], str]) -> Any:
    """Runs tlm.prompt() asynchronously."""
    return await tlm.prompt_async(prompt)


@pytest.mark.asyncio(scope="function")
async def _run_get_trustworthiness_score_async(
    tlm: TLM, prompt: Union[List[str], str], response: Union[List[str], str]
) -> Any:
    """Runs tlm.get_trustworthiness_score asynchronously."""
    return await tlm.get_trustworthiness_score_async(prompt, response)


@pytest.mark.parametrize("model", valid_tlm_models)
@pytest.mark.parametrize("quality_preset", _VALID_TLM_QUALITY_PRESETS)
def test_prompt(tlm_dict: Dict[str, Any], model: str, quality_preset: str) -> None:
    """Tests running a prompt in the TLM for all quality_presets, model types and single/batch prompt."""
    # get TLMs and options dictionary based on parameters
    tlm = tlm_dict[quality_preset][model]["tlm"]
    tlm_no_options = tlm_dict[quality_preset][model]["tlm_no_options"]
    options = tlm_dict[quality_preset][model]["options"]
    allow_null_trustworthiness_score = (
        quality_preset == "base" and model in models_with_no_perplexity_score
    )
    print("TLM with no options called on single query run.")
    print("TLM Options for run:", options)

    # test prompt with single prompt
    response = tlm_no_options.prompt("What is the capital of France?")
    print("TLM Single Response:", response)
    _test_prompt_response(
        response,
        {},
        allow_null_trustworthiness_score=allow_null_trustworthiness_score,
    )

    # test prompt with batch prompt
    responses = tlm.prompt(["What is the capital of France?", "What is the capital of Ukraine?"])
    print("TLM Batch Responses:", responses)
    _test_batch_prompt_response(
        responses,
        options,
        allow_null_trustworthiness_score=allow_null_trustworthiness_score,
    )


@pytest.mark.parametrize("model", valid_tlm_models)
@pytest.mark.parametrize("quality_preset", _VALID_TLM_QUALITY_PRESETS)
def test_prompt_async(tlm_dict: Dict[str, Any], model: str, quality_preset: str) -> None:
    """Tests running a prompt_async in the TLM for all quality_presets, model types and single/batch prompt."""
    # get TLMs and options dictionary based on parameters
    tlm = tlm_dict[quality_preset][model]["tlm"]
    tlm_no_options = tlm_dict[quality_preset][model]["tlm_no_options"]
    options = tlm_dict[quality_preset][model]["options"]
    allow_null_trustworthiness_score = (
        quality_preset == "base" and model in models_with_no_perplexity_score
    )
    print("TLM with no options called on single query run.")
    print("TLM Options for run:", options)

    # test prompt with single prompt
    response = asyncio.run(_run_prompt_async(tlm_no_options, "What is the capital of France?"))
    print("TLM Single Response:", response)
    _test_prompt_response(
        response, {}, allow_null_trustworthiness_score=allow_null_trustworthiness_score
    )

    # test prompt with batch prompt
    responses = asyncio.run(
        _run_prompt_async(
            tlm, ["What is the capital of France?", "What is the capital of Ukraine?"]
        )
    )
    print("TLM Batch Responses:", responses)
    _test_batch_prompt_response(
        responses,
        options,
        allow_null_trustworthiness_score=allow_null_trustworthiness_score,
    )


@pytest.mark.parametrize("model", valid_tlm_models)
@pytest.mark.parametrize("quality_preset", _VALID_TLM_QUALITY_PRESETS)
def test_try_prompt(tlm_dict: Dict[str, Any], model: str, quality_preset: str) -> None:
    """Tests running try_prompt in the TLM for all quality_presets, model types batch prompt."""
    # get TLM and options dictionary based on parameters
    tlm_no_options = tlm_dict[quality_preset][model]["tlm_no_options"]
    options = tlm_dict[quality_preset][model]["options"]
    allow_null_trustworthiness_score = (
        quality_preset == "base" and model in models_with_no_perplexity_score
    )
    print("TLM with no options called on batch query run.")
    print("TLM Options for run: None.")

    # test prompt with batch prompt
    responses = tlm_no_options.try_prompt(
        ["What is the capital of France?", "What is the capital of Ukraine?"]
    )
    print("TLM Batch Responses:", responses)
    _test_batch_prompt_response(
        responses,
        {},
        allow_none_response=True,
        allow_null_trustworthiness_score=allow_null_trustworthiness_score,
    )


@pytest.mark.parametrize("model", valid_tlm_models)
@pytest.mark.parametrize("quality_preset", _VALID_TLM_QUALITY_PRESETS)
def test_get_trustworthiness_score(
    tlm_dict: Dict[str, Any], model: str, quality_preset: str
) -> None:
    """Tests running get_trustworthiness_score in the TLM for all quality_presets, model types and single/batch prompt."""
    # get TLMs and options dictionary based on parameters
    tlm = tlm_dict[quality_preset][model]["tlm"]
    tlm_no_options = tlm_dict[quality_preset][model]["tlm_no_options"]
    options = tlm_dict[quality_preset][model]["options"]
    print("TLM with no options called on batch query run.")
    print("TLM Options for run:", options)

    # test prompt with single prompt
    response = tlm.get_trustworthiness_score("What is the capital of France?", "Paris")
    print("TLM Single Response:", response)
    _test_get_trustworthiness_score_response(response, options)

    # test prompt with batch prompt
    responses = tlm_no_options.get_trustworthiness_score(
        ["What is the capital of France?", "What is the capital of Ukraine?"], ["USA", "Kyiv"]
    )
<<<<<<< HEAD
    print("TLM Batch Responses:", responses)
    _test_batch_get_trustworthiness_score_response(responses, {})
=======
    assert all(is_trustworthiness_score_json_format(response) for response in responses)
    _test_batch_get_trustworthiness_score_response(responses, options)
>>>>>>> 498e0802


@pytest.mark.parametrize("model", valid_tlm_models)
@pytest.mark.parametrize("quality_preset", _VALID_TLM_QUALITY_PRESETS)
def test_get_trustworthiness_score_async(
    tlm_dict: Dict[str, Any], model: str, quality_preset: str
) -> None:
    """Tests running get_trustworthiness_score_async in the TLM for all quality_presets, model types and single/batch prompt."""
    # get TLMs and options dictionary based on parameters
    tlm = tlm_dict[quality_preset][model]["tlm"]
    tlm_no_options = tlm_dict[quality_preset][model]["tlm_no_options"]
    options = tlm_dict[quality_preset][model]["options"]
    print("TLM with no options called on single query run.")
    print("TLM Options for run:", options)

    # test prompt with single prompt
    response = asyncio.run(
        _run_get_trustworthiness_score_async(
            tlm_no_options, "What is the capital of France?", "Paris"
        )
    )
    print("TLM Single Response:", response)
    _test_get_trustworthiness_score_response(response, {})

    # test prompt with batch prompt
    responses = asyncio.run(
        _run_get_trustworthiness_score_async(
            tlm,
            ["What is the capital of France?", "What is the capital of Ukraine?"],
            ["USA", "Kyiv"],
        )
    )
<<<<<<< HEAD
    print("TLM Batch Responses:", responses)
=======
    assert all(is_trustworthiness_score_json_format(response) for response in responses)
>>>>>>> 498e0802
    _test_batch_get_trustworthiness_score_response(responses, options)


@pytest.mark.parametrize("model", valid_tlm_models)
@pytest.mark.parametrize("quality_preset", _VALID_TLM_QUALITY_PRESETS)
def test_try_get_trustworithness_score(
    tlm_dict: Dict[str, Any], model: str, quality_preset: str
) -> None:
    """Tests running try_get_trustworthiness_score in the TLM for all quality_presets, model types and batch prompt."""
    # get TLMs and options dictionary based on parameters
    tlm = tlm_dict[quality_preset][model]["tlm"]
    options = tlm_dict[quality_preset][model]["options"]
    print("TLM without options is not called.")
    print("TLM Options for run:", options)

    # test prompt with batch prompt
    responses = tlm.try_get_trustworthiness_score(
        ["What is the capital of France?", "What is the capital of Ukraine?"], ["USA", "Kyiv"]
    )
<<<<<<< HEAD
    print("TLM Batch Responses:", responses)
    _test_batch_get_trustworthiness_score_response(responses, options, allow_none_response=False)
=======
    assert all(
        response is None or is_trustworthiness_score_json_format(response) for response in responses
    )
    _test_batch_get_trustworthiness_score_response(responses, options)
>>>>>>> 498e0802
<|MERGE_RESOLUTION|>--- conflicted
+++ resolved
@@ -155,19 +155,12 @@
     allow_null_trustworthiness_score=False,
 ) -> None:
     """Property tests the responses of a get_trustworthiness_score based on the options dictionary and returned responses."""
-<<<<<<< HEAD
     assert _is_valid_get_trustworthiness_score_response(
         response=response,
         options=options,
         allow_none_response=allow_none_response,
         allow_null_trustworthiness_score=allow_null_trustworthiness_score,
     )
-=======
-    assert response is not None
-    assert isinstance(response, dict)
-    assert is_trustworthiness_score_json_format(response)
-    _test_log(response, options)
->>>>>>> 498e0802
 
 
 def _test_batch_get_trustworthiness_score_response(
@@ -321,13 +314,9 @@
     responses = tlm_no_options.get_trustworthiness_score(
         ["What is the capital of France?", "What is the capital of Ukraine?"], ["USA", "Kyiv"]
     )
-<<<<<<< HEAD
-    print("TLM Batch Responses:", responses)
-    _test_batch_get_trustworthiness_score_response(responses, {})
-=======
+    print("TLM Batch Responses:", responses)
     assert all(is_trustworthiness_score_json_format(response) for response in responses)
     _test_batch_get_trustworthiness_score_response(responses, options)
->>>>>>> 498e0802
 
 
 @pytest.mark.parametrize("model", valid_tlm_models)
@@ -360,11 +349,8 @@
             ["USA", "Kyiv"],
         )
     )
-<<<<<<< HEAD
-    print("TLM Batch Responses:", responses)
-=======
+    print("TLM Batch Responses:", responses)
     assert all(is_trustworthiness_score_json_format(response) for response in responses)
->>>>>>> 498e0802
     _test_batch_get_trustworthiness_score_response(responses, options)
 
 
@@ -384,12 +370,8 @@
     responses = tlm.try_get_trustworthiness_score(
         ["What is the capital of France?", "What is the capital of Ukraine?"], ["USA", "Kyiv"]
     )
-<<<<<<< HEAD
-    print("TLM Batch Responses:", responses)
-    _test_batch_get_trustworthiness_score_response(responses, options, allow_none_response=False)
-=======
+    print("TLM Batch Responses:", responses)
     assert all(
         response is None or is_trustworthiness_score_json_format(response) for response in responses
     )
-    _test_batch_get_trustworthiness_score_response(responses, options)
->>>>>>> 498e0802
+    _test_batch_get_trustworthiness_score_response(responses, options)