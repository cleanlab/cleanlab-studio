"""
Python API for Cleanlab Studio.
"""
from __future__ import annotations

import warnings
from types import FunctionType
from typing import Any, List, Literal, Optional, Union

import numpy as np
import numpy.typing as npt
import pandas as pd

<<<<<<< HEAD
from cleanlab_studio.errors import (
    CleansetError,
    InvalidDatasetError,
    MissingAPIKeyError,
    VersionError,
)
from cleanlab_studio.internal import clean_helpers, upload_helpers
=======
from . import inference
from . import trustworthy_language_model
from cleanlab_studio.utils import tlm_hybrid
from cleanlab_studio.errors import CleansetError
from cleanlab_studio.internal import clean_helpers, deploy_helpers, upload_helpers
>>>>>>> 5c3911fe
from cleanlab_studio.internal.api import api
from cleanlab_studio.internal.settings import CleanlabSettings
from cleanlab_studio.internal.types import SchemaOverride, TLMQualityPreset
from cleanlab_studio.internal.util import (
    apply_corrections_pd_df,
    apply_corrections_snowpark_df,
    apply_corrections_spark_df,
    init_dataset_source,
    telemetry,
)

from . import enrichment, inference, trustworthy_language_model

_snowflake_exists = api.snowflake_exists
if _snowflake_exists:
    import snowflake.snowpark as snowpark

_pyspark_exists = api.pyspark_exists
if _pyspark_exists:
    import pyspark.sql


class Studio:
    _api_key: str

    def __init__(self, api_key: Optional[str]):
        """
        Creates a Cleanlab Studio client.

        Args:
            api_key: You can find your API key on your [account page](https://app.cleanlab.ai/account) in Cleanlab Studio. Instead of specifying the API key here, you can also log in with `cleanlab login` on the command-line.

        """
        if not api.is_valid_client_version():
            raise VersionError(
                "CLI is out of date and must be updated. Run 'pip install --upgrade cleanlab-studio'."
            )
        if api_key is None:
            try:
                api_key = CleanlabSettings.load().api_key
                if api_key is None:
                    raise ValueError
            except (FileNotFoundError, KeyError, ValueError):
                raise MissingAPIKeyError(
                    "No API key found; either specify API key or log in with 'cleanlab login' first"
                )
        if not api.validate_api_key(api_key):
            raise ValueError(
                f"Invalid API key, please check if it is properly specified: {api_key}"
            )

        self._api_key = api_key

    def upload_dataset(
        self,
        dataset: Any,
        dataset_name: Optional[str] = None,
        *,
        schema_overrides: Optional[List[SchemaOverride]] = None,
        **kwargs: Any,
    ) -> str:
        """
        Uploads a dataset to Cleanlab Studio.

        Args:
            dataset: Object representing the dataset to upload. Currently supported formats include a `str` path to your dataset, a pandas, snowflake, or pyspark DataFrame.
            dataset_name: Name for your dataset in Cleanlab Studio (optional if uploading from filepath).
            schema_overrides: Optional list of overrides you would like to make to the schema of your dataset. If not provided, all columns will be untyped. Format defined [here](/guide/concepts/datasets/#schema-updates).
            modality: [DEPRECATED] Optional parameter to override the modality of your dataset. If not provided, modality will be inferred.
            id_column: [DEPRECATED] Optional parameter to override the ID column of your dataset. If not provided, a monotonically increasing ID column will be generated.

        Returns:
            ID of uploaded dataset.
        """
        ds = init_dataset_source(dataset, dataset_name)
        if kwargs.get("modality") is not None:
            warnings.warn(
                "Ignoring `modality` parameter which is deprecated and will be removed in a future release.",
                FutureWarning,
            )
        if kwargs.get("id_column") is not None:
            warnings.warn(
                "Ignoring `id_column` parameter which is deprecated and will be removed in a future release.",
                FutureWarning,
            )

        if isinstance(schema_overrides, dict):
            # TODO: link to documentation for schema override format
            schema_overrides = upload_helpers.convert_schema_overrides(schema_overrides)
            warnings.warn(
                "Using deprecated `schema_overrides` format. Please use list of SchemaOverride objects instead.",
                FutureWarning,
            )

        return upload_helpers.upload_dataset(
            self._api_key,
            ds,
            schema_overrides=schema_overrides,
        )

    def delete_dataset(
        self,
        dataset_id: str,
    ) -> None:
        """Deletes a dataset from Cleanlab Studio.

        If the dataset is used in projects, the projects will be deleted as well.
        """
        api.delete_dataset(
            self._api_key,
            dataset_id,
        )

    def download_cleanlab_columns(
        self,
        cleanset_id: str,
        include_cleanlab_columns: bool = True,
        include_project_details: bool = False,
        to_spark: bool = False,
    ) -> Any:
        """
        Downloads [Cleanlab columns](/guide/concepts/cleanlab_columns/) for a cleanset.

        Args:
            cleanset_id: ID of cleanset to download columns from. To obtain cleanset ID from project ID use, [get_latest_cleanset_id](#method-get_latest_cleanset_id).
            include_cleanlab_columns: whether to download all Cleanlab columns or just the clean_label column
            include_project_details: whether to download columns related to project status such as resolved rows, actions taken, etc.

        Returns:
            A pandas or pyspark DataFrame. Type is `Any` to avoid requiring pyspark installation.
        """
        rows_df = api.download_cleanlab_columns(
            self._api_key,
            cleanset_id,
            include_cleanlab_columns=include_cleanlab_columns,
            include_project_details=include_project_details,
            to_spark=to_spark,
        )
        return rows_df

    def apply_corrections(self, cleanset_id: str, dataset: Any, keep_excluded: bool = False) -> Any:
        """
        Applies corrections from a Cleanlab Studio cleanset to your dataset. This function takes in your local copy of the original dataset, as well as the `cleanset_id` for the cleanset generated from this dataset in the Project web interface. The function returns a copy of your original dataset, where the label column has been substituted with corrected labels that you selected (either manually or via auto-fix) in the Cleanlab Studio web interface Project, and the rows you marked as excluded will be excluded from the returned copy of your original dataset. Corrections should have been made by viewing your Project in the Cleanlab Studio web interface (see [Cleanlab Studio web quickstart](/guide/quickstart/web#review-issues-detected-in-your-dataset-and-correct-them)).

        The intended workflow is: create a Project, correct your Dataset automatically/manually in the web interface to generate a Cleanset (cleaned dataset), then call this function to make your original dataset locally look like the current Cleanset.

        Args:
            cleanset_id: ID of cleanset to apply corrections from.
            dataset: Dataset to apply corrections to. Supported formats include pandas, snowpark, and pyspark DataFrame. Dataset should have the same number of rows as the dataset used to create the project. It should also contain a label column with the same name as the label column for the project.
            keep_excluded: Whether to retain rows with an "exclude" action. By default these rows will be removed from the dataset.

        Returns:
            A copy of the dataset with corrections applied.
        """
        project_id = api.get_project_of_cleanset(self._api_key, cleanset_id)
        label_col = api.get_label_column_of_project(self._api_key, project_id)
        id_col = api.get_id_column(self._api_key, cleanset_id)

        if _snowflake_exists and isinstance(dataset, snowpark.DataFrame):
            cl_cols = self.download_cleanlab_columns(
                cleanset_id, to_spark=False, include_project_details=True
            )
            return apply_corrections_snowpark_df(dataset, cl_cols, id_col, label_col, keep_excluded)

        elif _pyspark_exists and isinstance(dataset, pyspark.sql.DataFrame):
            cl_cols = self.download_cleanlab_columns(
                cleanset_id, to_spark=True, include_project_details=True
            )
            return apply_corrections_spark_df(dataset, cl_cols, id_col, label_col, keep_excluded)

        elif isinstance(dataset, pd.DataFrame):
            cl_cols = self.download_cleanlab_columns(cleanset_id, include_project_details=True)
            return apply_corrections_pd_df(dataset, cl_cols, id_col, label_col, keep_excluded)

        else:
            raise InvalidDatasetError(
                f"Provided unsupported dataset of type: {type(dataset)}. We currently support applying corrections to pandas or pyspark dataframes"
            )

    def create_project(
        self,
        dataset_id: str,
        project_name: str,
        modality: Literal["text", "tabular", "image"],
        *,
        task_type: Optional[
            Literal["multi-class", "multi-label", "regression", "unsupervised"]
        ] = "multi-class",
        model_type: Literal["fast", "regular"] = "regular",
        label_column: Optional[str] = None,
        feature_columns: Optional[List[str]] = None,
        text_column: Optional[str] = None,
    ) -> str:
        """
        Creates a Cleanlab Studio project.

        Args:
            dataset_id: ID of dataset to create project for.
            project_name: Name for resulting project.
            modality: Modality of project (i.e. text, tabular, image).
            task_type: Type of ML task to perform. Select a supervised task type (i.e. "multi-class", "multi-label", "regression") if your dataset
                has a label column you would like to predict values for or detect erroneous values in. Select "unsupervised" if your dataset has
                no specific label column. See the [Projects Guide](/guide/concepts/projects/#machine-learning-task--dataset-type) for more
                information on task types.
            model_type: Type of model to train (i.e. "fast", "regular"). See the [Projects Guide](/guide/concepts/projects/#model-type) for more information on model types.
            label_column: Name of column in dataset containing labels (if not supplied, we'll make our best guess). For "unsupervised" tasks, this should be `None`.
            feature_columns: List of columns to use as features for a tabular project. By default all columns are used as feature columns. This parameter is particularly useful if your dataset has a column containing unique IDs and you want to exclude that column from the feature columns.
            text_column: Name of column containing the text to train text modality project on (if not supplied and modality is "text" we'll make our best guess).

        Returns:
            ID of created project.
        """
        dataset_details = api.get_dataset_details(self._api_key, dataset_id, task_type)

        if label_column is None and task_type is not None and task_type != "unsupervised":
            label_column = str(dataset_details["label_column_guess"])
            print(f"Label column not supplied. Using best guess {label_column}")

        if feature_columns is not None and modality != "tabular":
            if label_column in feature_columns:
                raise InvalidDatasetError("Label column cannot be included in feature columns")
            raise InvalidDatasetError(
                "Feature columns supplied, but project modality is not tabular"
            )
        if feature_columns is None:
            if modality == "tabular":
                feature_columns = dataset_details["distinct_columns"]
                if label_column is not None and label_column in feature_columns:
                    feature_columns.remove(label_column)
                print(f"Feature columns not supplied. Using all valid feature columns")

        if text_column is not None:
            if modality != "text":
                raise InvalidDatasetError("Text column supplied, but project modality is not text")

        if text_column is None and modality == "text":
            text_column = dataset_details["text_column_guess"]
            print(f"Text column not supplied. Using best guess {text_column}")

        return api.clean_dataset(
            api_key=self._api_key,
            dataset_id=dataset_id,
            project_name=project_name,
            task_type=task_type,
            modality=modality,
            model_type=model_type,
            label_column=label_column,
            feature_columns=feature_columns if feature_columns is not None else [],
            text_column=text_column,
        )

    def wait_until_cleanset_ready(
        self, cleanset_id: str, timeout: Optional[float] = None, show_cleanset_link: bool = False
    ) -> None:
        """Blocks until a cleanset is ready or the timeout is reached.

        Args:
            cleanset_id (str): ID of cleanset to check status for.
            timeout (Optional[float], optional): timeout for polling, in seconds. Defaults to None.
            show_cleanset_link (bool, optional): whether to print a link to view the cleanset in the Cleanlab Studio web UI when the cleanset is ready. Defaults to False.

        Raises:
            TimeoutError: if cleanset is not ready by end of timeout
            CleansetError: if cleanset errored while running
        """
        clean_helpers.poll_cleanset_status(self._api_key, cleanset_id, timeout, show_cleanset_link)

    def get_latest_cleanset_id(self, project_id: str) -> str:
        """
        Gets latest cleanset ID for a project.

        Args:
            project_id: ID of project.

        Returns:
            ID of latest associated cleanset.
        """
        return api.get_latest_cleanset_id(self._api_key, project_id)

    def poll_dataset_id_for_name(self, dataset_name: str, timeout: Optional[int] = None) -> str:
        """
        Polls for dataset ID for a dataset name.

        Args:
            dataset_name: Name of dataset to get ID for.
            timeout: Optional timeout after which to stop polling for progress. If not provided, will block until dataset is ready.

        Returns
            ID of dataset.

        Raises
            TimeoutError: if dataset is not ready by end of timeout
        """
        return api.poll_dataset_id_for_name(self._api_key, dataset_name, timeout)

    def delete_project(self, project_id: str) -> None:
        """
        Deletes a project from Cleanlab Studio.

        Args:
            project_id: ID of project to delete.
        """
        api.delete_project(self._api_key, project_id)
        print(f"Successfully deleted project: {project_id}")

    def deploy_model(self, cleanset_id: str, model_name: str) -> str:
        """
        Trains and deploys a model with an improved dataset created by applying any corrections you've made to your cleanset in Cleanlab Studio.

        Args:
            cleanset_id: ID of cleanset to deploy model for.
            model_name: Name for resulting model.
        """
        return api.deploy_model(self._api_key, cleanset_id, model_name)

    def wait_until_model_ready(self, model_id: str, timeout: Optional[float] = None) -> None:
        """Blocks until a model is ready or the timeout is reached.

        Args:
            model_id (str): ID of model to check status for.
            timeout (Optional[float], optional): timeout for polling, in seconds. Defaults to None.

        Raises:
            TimeoutError: if model is not ready by end of timeout
            DeploymentError: if model errored while training
        """
        deploy_helpers.poll_deployment_status(self._api_key, model_id, timeout)

    def get_model(self, model_id: str) -> inference.Model:
        """
        Gets a model that is deployed in a Cleanlab Studio account.

        The returned model can then be used to predict labels for new data. See the documentation for the [Model](../inference#class-model) class for more on what you can do with a Model object.

        Args:
            model_id: ID of model to get. The model ID can be found in the "Model Details" tab of a model page.

        Returns:
            [Model](../inference#class-model) instance, which exposes methods to predict labels for new data.
        """
        return inference.Model(self._api_key, model_id)

    def download_pred_probs(
        self,
        cleanset_id: str,
        keep_id: bool = False,
    ) -> pd.DataFrame:
        """
        Downloads predicted probabilities for a cleanset (only for classification datasets).

        Args:
            cleanset_id (str): the ID of the cleanset for which to download the corresponding predicted class probabilities.
            keep_id (bool): whether to include the ID column in the returned DataFrame to enable easy join/merge operations with original dataset.

        Returns:
            `pd.DataFrame`: a DataFrame of probabilities of shape `N` by `M`, where `N` is the number of rows in the original dataset, and `M` is the total number of classes in the original dataset.
            Every row of the returned DataFrame corresponds to the predicted probability of each class for the corresponding row in the original dataset.
            If `keep_id` is `True`, the DataFrame will include an extra ID column that can be used for database joins/merges with
            the original dataset or downloaded Cleanlab columns.

        For image projects, a few images in the original dataset might fail to be processed due to poorly formatted data or invalid image file paths. Predicted probabilities will not be calculated for those rows.
        The rows in the original dataset that failed to be processed are marked as `True` in the `is_not_analyzed` [Cleanlab column](/guide/concepts/cleanlab_columns/#not-analyzed) of the cleanset.

        If you want to work with predicted probabilities for an image project, the recommended workflow is to download probabilities with the option `keep_id=True`, and then do a join with the original dataset on the ID column.
        Alternatively, you can follow the steps [here](/reference/python/studio#method-download_embeddings), and filter out the rows that were not analyzed. The filtered dataset will then have rows that align with the predicted probabilities DataFrame.
        """
        pred_probs: Union[npt.NDArray[np.float64], pd.DataFrame] = api.download_array(
            self._api_key, cleanset_id, "pred_probs"
        )
        if not isinstance(pred_probs, pd.DataFrame):
            pred_probs = pd.DataFrame(pred_probs)
            return pred_probs

        if not keep_id:
            id_col = api.get_id_column(self._api_key, cleanset_id)
            if id_col in pred_probs.columns:
                pred_probs = pred_probs.drop(id_col, axis=1)

        return pred_probs

    def download_embeddings(
        self,
        cleanset_id: str,
    ) -> npt.NDArray[np.float64]:
        """
        Downloads feature embeddings for a cleanset (available only for text and image projects).
        These are numeric vectors produced via neural network representations of each data point in your dataset.

        Args:
            cleanset_id (str): the ID of the cleanset from which you want to download feature embeddings.

        Returns:
            `np.NDArray[float64]`: a 2D numpy array of feature embeddings of shape `N` by `N_EMBED`, where `N` is the number of rows in the original dataset, and `N_EMBED` is the dimension of the feature embeddings. The embedding-dimension depends on which neural network is used to represent your data (Cleanlab automatically identifies the best type of neural network for your data).

        For image projects, a few images in the original dataset might fail to be processed due to poorly formatted data or invalid image file paths.
        Feature embeddings are not computed for those rows. The rows in the original dataset that failed to be processed are marked as `True` in the `is_not_analyzed` [Cleanlab column](/guide/concepts/cleanlab_columns/#not-analyzed) of the cleanset.
        If you want to work with feature embeddings for an image project, the recommended workflow is as follows:

            1. When the image project completes, download the cleaset via `studio.download_cleanlab_columns`, and check whether the `is_not_analyzed` boolean column has any `True` values.

            2. If no rows are flaged as `is_not_analyzed`, it means that all the rows were processed successfully. In this case, the rows of the feature embeddings will correspond to the rows of the original dataset, and downstream analysis can be carried out with no further preparation.

            3. If there are rows flagged as `is_not_analyzed`, the rows of the feature embeddings will correspond to the rows of the original dataset after filtering out the rows that are not analyzed.
        """
        return np.asarray(api.download_array(self._api_key, cleanset_id, "embeddings"))

    def create_enrichment_project(
        self,
        name: str,
        dataset_id: str,
    ) -> enrichment.EnrichmentProject:
        """
        Creates a Cleanlab Studio Enrichment Project.

        Args:
            name (str): Name of the enrichment project to create.
            dataset_id (str): ID of dataset to be enriched.

        Returns:
            EnrichmentProject: The [EnrichmentProject](../enrichment#class-enrichmentproject) object
            for the new enrichment project.
        """
        enrichment_project_dict = api.create_enrichment_project(
            api_key=self._api_key,
            name=name,
            dataset_id=dataset_id,
        )

        return enrichment.EnrichmentProject(
            api_key=self._api_key,
            id=enrichment_project_dict["id"],
            name=enrichment_project_dict["name"],
            created_at=enrichment_project_dict["created_at"],
        )

    def delete_enrichment_project(self, project_id: str) -> None:
        """
        Deletes an Enrichment Project from Cleanlab Studio.

        Args:
            project_id: ID of enrichment project to delete.
        """
        api.delete_enrichment_project(self._api_key, project_id=project_id)
        print(f"Successfully deleted enrichment project: {project_id}")

    def get_enrichment_project(
        self,
        project_id: str,
    ) -> enrichment.EnrichmentProject:
        """
        Get an EnrichmentProject objection for a given Cleanlab Studio Enrichment Project's ID.

        Args:
            project_id (str): ID of the enrichment project.

        Returns:
            EnrichmentProject: The [EnrichmentProject](../enrichment#class-enrichmentproject) object
            for the enrichment project.
        """
        enrichment_project_dict = api.get_enrichment_project(
            api_key=self._api_key,
            project_id=project_id,
        )

        return enrichment.EnrichmentProject(
            self._api_key,
            id=project_id,
            name=enrichment_project_dict["name"],
            created_at=enrichment_project_dict["created_at"],
        )

    def get_enrichment_projects(
        self,
    ) -> List[enrichment.EnrichmentProject]:
        """
        Get a list of all EnrichmentProjects.

        Returns:
            List[EnrichmentProject]: A list of [EnrichmentProject](../enrichment#class-enrichmentproject) objects.
        """
        enrichment_project_dicts = api.list_all_enrichment_projects(
            api_key=self._api_key,
        )

        return [
            enrichment.EnrichmentProject(
                self._api_key,
                id=enrichment_project_dict["id"],
                name=enrichment_project_dict["name"],
                created_at=enrichment_project_dict["created_at"],
            )
            for enrichment_project_dict in enrichment_project_dicts
        ]

    def get_enrichment_job_status(self, job_id: str) -> dict[str, Any]:
        """
        Get the status of an enrichment job.

        Args:
            job_id (str): ID of the enrichment job.

        Returns:
            dict[str, Any]: A dictionary containing the status of the enrichment job.
        """
        return api.get_enrichment_job_status(self._api_key, job_id=job_id)

    def TLM(
        self,
        quality_preset: TLMQualityPreset = "medium",
        *,
        options: Optional[trustworthy_language_model.TLMOptions] = None,
        timeout: Optional[float] = None,
        verbose: Optional[bool] = None,
    ) -> trustworthy_language_model.TLM:
        """
        Instantiate a Trustworthy Language Model (TLM).
        For more details, see the documentation of:
        [cleanlab_studio.studio.trustworthy_language_model.TLM](../trustworthy_language_model/#class-tlm)
        """
        return trustworthy_language_model.TLM(
            self._api_key, quality_preset, options=options, timeout=timeout, verbose=verbose
        )

    def TLMHybrid(
        self,
        response_model: str = "gpt-4o",
        quality_preset: TLMQualityPreset = "medium",
        *,
        options: Optional[trustworthy_language_model.TLMOptions] = None,
        timeout: Optional[float] = None,
        verbose: Optional[bool] = None,
    ) -> tlm_hybrid.TLMHybrid:
        """
        Instantiate a hybrid Trustworthy Language Model that uses one model for response and another for trustworthiness scoring (reduce costs/latency without reducing response quality).
        For more details, see the documentation of:
        [cleanlab_studio.utils.tlm_hybrid.TLMHybrid](../utils.tlm_hybrid/#class-tlmhybrid)
        """
        return tlm_hybrid.TLMHybrid(
            self._api_key,
            response_model,
            quality_preset,
            options=options,
            timeout=timeout,
            verbose=verbose,
        )

    def poll_cleanset_status(self, cleanset_id: str, timeout: Optional[int] = None) -> bool:
        """
        This method has been deprecated, instead use: `wait_until_cleanset_ready()`

        Repeatedly polls for cleanset status while the cleanset is being generated. Blocks until cleanset is ready, there is a cleanset error, or `timeout` is exceeded.

        Args:
            cleanset_id: ID of cleanset to check status of.
            timeout: Optional timeout after which to stop polling for progress. If not provided, will block until cleanset is ready.

        Returns:
            After cleanset is done being generated, returns `True` if cleanset is ready to use, `False` otherwise.
        """
        warnings.warn(
            "poll_cleanset_status method has been deprecated -- please use wait_for_cleanset_ready method instead.",
            DeprecationWarning,
        )

        try:
            clean_helpers.poll_cleanset_status(self._api_key, cleanset_id, timeout)
            return True

        except (TimeoutError, CleansetError):
            return False


# decorate all functions of self
#
# using variable names prepended with "_" to not create global variables that
# show up in the docs
for _name, _method in Studio.__dict__.items():
    if isinstance(_method, FunctionType):
        setattr(Studio, _name, (telemetry(track_all_frames=False))(_method))<|MERGE_RESOLUTION|>--- conflicted
+++ resolved
@@ -11,21 +11,13 @@
 import numpy.typing as npt
 import pandas as pd
 
-<<<<<<< HEAD
 from cleanlab_studio.errors import (
     CleansetError,
     InvalidDatasetError,
     MissingAPIKeyError,
     VersionError,
 )
-from cleanlab_studio.internal import clean_helpers, upload_helpers
-=======
-from . import inference
-from . import trustworthy_language_model
-from cleanlab_studio.utils import tlm_hybrid
-from cleanlab_studio.errors import CleansetError
 from cleanlab_studio.internal import clean_helpers, deploy_helpers, upload_helpers
->>>>>>> 5c3911fe
 from cleanlab_studio.internal.api import api
 from cleanlab_studio.internal.settings import CleanlabSettings
 from cleanlab_studio.internal.types import SchemaOverride, TLMQualityPreset
@@ -36,6 +28,7 @@
     init_dataset_source,
     telemetry,
 )
+from cleanlab_studio.utils import tlm_hybrid
 
 from . import enrichment, inference, trustworthy_language_model
 
