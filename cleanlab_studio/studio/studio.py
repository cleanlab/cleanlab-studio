--- conflicted
+++ resolved
@@ -373,12 +373,8 @@
     def TLM(
         self,
         *,
-<<<<<<< HEAD
-        quality_preset: trustworthy_language_model.QualityPreset = "medium",
+        quality_preset: TLMQualityPreset = "medium",
         model: trustworthy_language_model.TLMModel = "gpt-3.5-turbo-16k",
-=======
-        quality_preset: TLMQualityPreset = "medium",
->>>>>>> 4bfc06ab
         **kwargs: Any,
     ) -> trustworthy_language_model.TLM:
         """Gets Trustworthy Language Model (TLM) object to prompt.
