--- conflicted
+++ resolved
@@ -73,11 +73,7 @@
         Args:
             dataset: Object representing the dataset to upload. Currently supported formats include a `str` path to your dataset, a pandas, snowflake, or pyspark DataFrame.
             dataset_name: Name for your dataset in Cleanlab Studio (optional if uploading from filepath).
-<<<<<<< HEAD
             schema_overrides: Optional dictionary of overrides you would like to make to the schema of your dataset. If not provided, schema will be inferred. Format defined [here](/guide/concepts/datasets/#schema-overrides).
-=======
-            schema_overrides: Optional dictionary of overrides you would like to make to the schema of your dataset. If not provided, schema will be inferred. Format defined here: https://help.cleanlab.ai/guide/concepts/datasets/#schemas
->>>>>>> ab2eb2b6
             modality: Optional parameter to override the modality of your dataset. If not provided, modality will be inferred.
             id_column: Optional parameter to override the ID column of your dataset. If not provided, a monotonically increasing ID column will be generated.
 
