"""
Python API for Cleanlab Studio.
"""
from __future__ import annotations

import warnings
from types import FunctionType
from typing import Any, List, Literal, Optional, Union

import numpy as np
import numpy.typing as npt
import pandas as pd

from cleanlab_studio.errors import (
    CleansetError,
    InvalidDatasetError,
    MissingAPIKeyError,
    VersionError,
)
from cleanlab_studio.internal import clean_helpers, deploy_helpers, upload_helpers
from cleanlab_studio.internal.api import api
from cleanlab_studio.internal.settings import CleanlabSettings
from cleanlab_studio.internal.types import SchemaOverride, TLMQualityPreset
from cleanlab_studio.internal.util import (
    apply_corrections_pd_df,
    apply_corrections_snowpark_df,
    apply_corrections_spark_df,
    init_dataset_source,
    telemetry,
)
<<<<<<< HEAD
from cleanlab_studio.utils import tlm_hybrid

from . import enrichment, inference, trustworthy_language_model
=======
from cleanlab_studio.utils import tlm_lite

from . import inference, trustworthy_language_model
>>>>>>> 321885d6

_snowflake_exists = api.snowflake_exists
if _snowflake_exists:
    import snowflake.snowpark as snowpark

_pyspark_exists = api.pyspark_exists
if _pyspark_exists:
    import pyspark.sql


class Studio:
    _api_key: str

    def __init__(self, api_key: Optional[str]):
        """
        Creates a Cleanlab Studio client.

        Args:
            api_key: You can find your API key on your [account page](https://app.cleanlab.ai/account) in Cleanlab Studio. Instead of specifying the API key here, you can also log in with `cleanlab login` on the command-line.

        """
        if not api.is_valid_client_version():
            raise VersionError(
                "CLI is out of date and must be updated. Run 'pip install --upgrade cleanlab-studio'."
            )
        if api_key is None:
            try:
                api_key = CleanlabSettings.load().api_key
                if api_key is None:
                    raise ValueError
            except (FileNotFoundError, KeyError, ValueError):
                raise MissingAPIKeyError(
                    "No API key found; either specify API key or log in with 'cleanlab login' first"
                )
        if not api.validate_api_key(api_key):
            raise ValueError(
                f"Invalid API key, please check if it is properly specified: {api_key}"
            )

        self._api_key = api_key

    def upload_dataset(
        self,
        dataset: Any,
        dataset_name: Optional[str] = None,
        *,
        schema_overrides: Optional[List[SchemaOverride]] = None,
        **kwargs: Any,
    ) -> str:
        """
        Uploads a dataset to Cleanlab Studio.

        Args:
            dataset: Object representing the dataset to upload. Currently supported formats include a `str` path to your dataset, a pandas, snowflake, or pyspark DataFrame.
            dataset_name: Name for your dataset in Cleanlab Studio (optional if uploading from filepath).
            schema_overrides: Optional list of overrides you would like to make to the schema of your dataset. If not provided, all columns will be untyped. Format defined [here](/guide/concepts/datasets/#schema-updates).
            modality: [DEPRECATED] Optional parameter to override the modality of your dataset. If not provided, modality will be inferred.
            id_column: [DEPRECATED] Optional parameter to override the ID column of your dataset. If not provided, a monotonically increasing ID column will be generated.

        Returns:
            ID of uploaded dataset.
        """
        ds = init_dataset_source(dataset, dataset_name)
        if kwargs.get("modality") is not None:
            warnings.warn(
                "Ignoring `modality` parameter which is deprecated and will be removed in a future release.",
                FutureWarning,
            )
        if kwargs.get("id_column") is not None:
            warnings.warn(
                "Ignoring `id_column` parameter which is deprecated and will be removed in a future release.",
                FutureWarning,
            )

        if isinstance(schema_overrides, dict):
            schema_overrides = upload_helpers.convert_schema_overrides(schema_overrides)
            warnings.warn(
                "Using deprecated `schema_overrides` format. Please use list of SchemaOverride objects instead.",
                FutureWarning,
            )

        return upload_helpers.upload_dataset(
            self._api_key,
            ds,
            schema_overrides=schema_overrides,
        )

    def upload_from_url(
        self,
        url: str,
        *,
        schema_overrides: Optional[List[SchemaOverride]] = None,
        **kwargs: Any,
    ) -> str:
        """
        Uploads a dataset, from URL, to Cleanlab Studio.

        Args:
            url: URL to the dataset to upload.
            schema_overrides: Optional list of overrides you would like to make to the schema of your dataset. If not provided, all columns will be untyped. Format defined [here](/guide/concepts/datasets/#schema-updates).
        """
        if isinstance(schema_overrides, dict):
            schema_overrides = upload_helpers.convert_schema_overrides(schema_overrides)
            warnings.warn(
                "Using deprecated `schema_overrides` format. Please use list of SchemaOverride objects instead.",
                FutureWarning,
            )

        return upload_helpers.upload_url_dataset(
            self._api_key,
            url,
            schema_overrides=schema_overrides,
        )

    def upload_from_bigquery(
        self,
        bigquery_project: str,
        bigquery_dataset_id: str,
        bigquery_table_id: str,
        *,
        schema_overrides: Optional[List[SchemaOverride]] = None,
        **kwargs: Any,
    ) -> str:
        """
        Uploads a dataset, from BigQuery, to Cleanlab Studio.

        Args:
            bigquery_project: BigQuery project ID.
            bigquery_dataset_id: BigQuery dataset ID.
            bigquery_table_id: BigQuery table ID.
            schema_overrides: Optional list of overrides you would like to make to the schema of your dataset. If not provided, all columns will be untyped. Format defined [here](/guide/concepts/datasets/#schema-updates).
        """
        if isinstance(schema_overrides, dict):
            schema_overrides = upload_helpers.convert_schema_overrides(schema_overrides)
            warnings.warn(
                "Using deprecated `schema_overrides` format. Please use list of SchemaOverride objects instead.",
                FutureWarning,
            )

        return upload_helpers.upload_bigquery_dataset(
            self._api_key,
            bigquery_project,
            bigquery_dataset_id,
            bigquery_table_id,
            schema_overrides=schema_overrides,
        )

    def upload_from_bigframe(
        self,
        bigframe: Any,
        *,
        schema_overrides: Optional[List[SchemaOverride]] = None,
        **kwargs: Any,
    ) -> str:
        """
        Uploads a dataset, from a BigFrame, to Cleanlab Studio.

        Args:
            bigframe: BigFrame object representing the dataset to upload.
            schema_overrides: Optional list of overrides you would like to make to the schema of your dataset. If not provided, all columns will be untyped. Format defined [here](/guide/concepts/datasets/#schema-updates).
        """
        if isinstance(schema_overrides, dict):
            schema_overrides = upload_helpers.convert_schema_overrides(schema_overrides)
            warnings.warn(
                "Using deprecated `schema_overrides` format. Please use list of SchemaOverride objects instead.",
                FutureWarning,
            )

        return upload_helpers.upload_bigframe_dataset(
            self._api_key,
            bigframe,
            schema_overrides=schema_overrides,
        )

    def delete_dataset(
        self,
        dataset_id: str,
    ) -> None:
        """Deletes a dataset from Cleanlab Studio.

        If the dataset is used in projects, the projects will be deleted as well.
        """
        api.delete_dataset(
            self._api_key,
            dataset_id,
        )

    def download_cleanlab_columns(
        self,
        cleanset_id: str,
        include_cleanlab_columns: bool = True,
        include_project_details: bool = False,
        to_spark: bool = False,
    ) -> Any:
        """
        Downloads [Cleanlab columns](/guide/concepts/cleanlab_columns/) for a cleanset.

        Args:
            cleanset_id: ID of cleanset to download columns from. To obtain cleanset ID from project ID use, [get_latest_cleanset_id](#method-get_latest_cleanset_id).
            include_cleanlab_columns: whether to download all Cleanlab columns or just the clean_label column
            include_project_details: whether to download columns related to project status such as resolved rows, actions taken, etc.

        Returns:
            A pandas or pyspark DataFrame. Type is `Any` to avoid requiring pyspark installation.
        """
        rows_df = api.download_cleanlab_columns(
            self._api_key,
            cleanset_id,
            include_cleanlab_columns=include_cleanlab_columns,
            include_project_details=include_project_details,
            to_spark=to_spark,
        )
        return rows_df

    def apply_corrections(self, cleanset_id: str, dataset: Any, keep_excluded: bool = False) -> Any:
        """
        Applies corrections from a Cleanlab Studio cleanset to your dataset. This function takes in your local copy of the original dataset, as well as the `cleanset_id` for the cleanset generated from this dataset in the Project web interface. The function returns a copy of your original dataset, where the label column has been substituted with corrected labels that you selected (either manually or via auto-fix) in the Cleanlab Studio web interface Project, and the rows you marked as excluded will be excluded from the returned copy of your original dataset. Corrections should have been made by viewing your Project in the Cleanlab Studio web interface (see [Cleanlab Studio web quickstart](/guide/quickstart/web#review-issues-detected-in-your-dataset-and-correct-them)).

        The intended workflow is: create a Project, correct your Dataset automatically/manually in the web interface to generate a Cleanset (cleaned dataset), then call this function to make your original dataset locally look like the current Cleanset.

        Args:
            cleanset_id: ID of cleanset to apply corrections from.
            dataset: Dataset to apply corrections to. Supported formats include pandas, snowpark, and pyspark DataFrame. Dataset should have the same number of rows as the dataset used to create the project. It should also contain a label column with the same name as the label column for the project.
            keep_excluded: Whether to retain rows with an "exclude" action. By default these rows will be removed from the dataset.

        Returns:
            A copy of the dataset with corrections applied.
        """
        project_id = api.get_project_of_cleanset(self._api_key, cleanset_id)
        label_col = api.get_label_column_of_project(self._api_key, project_id)
        id_col = api.get_id_column(self._api_key, cleanset_id)

        if _snowflake_exists and isinstance(dataset, snowpark.DataFrame):
            cl_cols = self.download_cleanlab_columns(
                cleanset_id, to_spark=False, include_project_details=True
            )
            return apply_corrections_snowpark_df(dataset, cl_cols, id_col, label_col, keep_excluded)

        elif _pyspark_exists and isinstance(dataset, pyspark.sql.DataFrame):
            cl_cols = self.download_cleanlab_columns(
                cleanset_id, to_spark=True, include_project_details=True
            )
            return apply_corrections_spark_df(dataset, cl_cols, id_col, label_col, keep_excluded)

        elif isinstance(dataset, pd.DataFrame):
            cl_cols = self.download_cleanlab_columns(cleanset_id, include_project_details=True)
            return apply_corrections_pd_df(dataset, cl_cols, id_col, label_col, keep_excluded)

        else:
            raise InvalidDatasetError(
                f"Provided unsupported dataset of type: {type(dataset)}. We currently support applying corrections to pandas or pyspark dataframes"
            )

    def create_project(
        self,
        dataset_id: str,
        project_name: str,
        modality: Literal["text", "tabular", "image"],
        *,
        task_type: Optional[
            Literal["multi-class", "multi-label", "regression", "unsupervised"]
        ] = "multi-class",
        model_type: Literal["fast", "regular"] = "regular",
        label_column: Optional[str] = None,
        feature_columns: Optional[List[str]] = None,
        text_column: Optional[str] = None,
    ) -> str:
        """
        Creates a Cleanlab Studio project.

        Args:
            dataset_id: ID of dataset to create project for.
            project_name: Name for resulting project.
            modality: Modality of project (i.e. text, tabular, image).
            task_type: Type of ML task to perform. Select a supervised task type (i.e. "multi-class", "multi-label", "regression") if your dataset
                has a label column you would like to predict values for or detect erroneous values in. Select "unsupervised" if your dataset has
                no specific label column. See the [Projects Guide](/guide/concepts/projects/#machine-learning-task--dataset-type) for more
                information on task types.
            model_type: Type of model to train (i.e. "fast", "regular"). See the [Projects Guide](/guide/concepts/projects/#model-type) for more information on model types.
            label_column: Name of column in dataset containing labels (if not supplied, we'll make our best guess). For "unsupervised" tasks, this should be `None`.
            feature_columns: List of columns to use as features for a tabular project. By default all columns are used as feature columns. This parameter is particularly useful if your dataset has a column containing unique IDs and you want to exclude that column from the feature columns.
            text_column: Name of column containing the text to train text modality project on (if not supplied and modality is "text" we'll make our best guess).

        Returns:
            ID of created project.
        """
        dataset_details = api.get_dataset_details(self._api_key, dataset_id, task_type)

        if label_column is None and task_type is not None and task_type != "unsupervised":
            label_column = str(dataset_details["label_column_guess"])
            print(f"Label column not supplied. Using best guess {label_column}")

        if feature_columns is not None and modality != "tabular":
            if label_column in feature_columns:
                raise InvalidDatasetError("Label column cannot be included in feature columns")
            raise InvalidDatasetError(
                "Feature columns supplied, but project modality is not tabular"
            )
        if feature_columns is None:
            if modality == "tabular":
                feature_columns = dataset_details["distinct_columns"]
                if label_column is not None and label_column in feature_columns:
                    feature_columns.remove(label_column)
                print(f"Feature columns not supplied. Using all valid feature columns")

        if text_column is not None:
            if modality != "text":
                raise InvalidDatasetError("Text column supplied, but project modality is not text")

        if text_column is None and modality == "text":
            text_column = dataset_details["text_column_guess"]
            print(f"Text column not supplied. Using best guess {text_column}")

        return api.clean_dataset(
            api_key=self._api_key,
            dataset_id=dataset_id,
            project_name=project_name,
            task_type=task_type,
            modality=modality,
            model_type=model_type,
            label_column=label_column,
            feature_columns=feature_columns if feature_columns is not None else [],
            text_column=text_column,
        )

    def wait_until_cleanset_ready(
        self, cleanset_id: str, timeout: Optional[float] = None, show_cleanset_link: bool = False
    ) -> None:
        """Blocks until a cleanset is ready or the timeout is reached.

        Args:
            cleanset_id (str): ID of cleanset to check status for.
            timeout (Optional[float], optional): timeout for polling, in seconds. Defaults to None.
            show_cleanset_link (bool, optional): whether to print a link to view the cleanset in the Cleanlab Studio web UI when the cleanset is ready. Defaults to False.

        Raises:
            TimeoutError: if cleanset is not ready by end of timeout
            CleansetError: if cleanset errored while running
        """
        clean_helpers.poll_cleanset_status(self._api_key, cleanset_id, timeout, show_cleanset_link)

    def get_latest_cleanset_id(self, project_id: str) -> str:
        """
        Gets latest cleanset ID for a project.

        Args:
            project_id: ID of project.

        Returns:
            ID of latest associated cleanset.
        """
        return api.get_latest_cleanset_id(self._api_key, project_id)

    def poll_dataset_id_for_name(self, dataset_name: str, timeout: Optional[int] = None) -> str:
        """
        Polls for dataset ID for a dataset name.

        Args:
            dataset_name: Name of dataset to get ID for.
            timeout: Optional timeout after which to stop polling for progress. If not provided, will block until dataset is ready.

        Returns
            ID of dataset.

        Raises
            TimeoutError: if dataset is not ready by end of timeout
        """
        return api.poll_dataset_id_for_name(self._api_key, dataset_name, timeout)

    def delete_project(self, project_id: str) -> None:
        """
        Deletes a project from Cleanlab Studio.

        Args:
            project_id: ID of project to delete.
        """
        api.delete_project(self._api_key, project_id)
        print(f"Successfully deleted project: {project_id}")

    def deploy_model(self, cleanset_id: str, model_name: str) -> str:
        """
        Trains and deploys a model with an improved dataset created by applying any corrections you've made to your cleanset in Cleanlab Studio.

        Args:
            cleanset_id: ID of cleanset to deploy model for.
            model_name: Name for resulting model.
        """
        return api.deploy_model(self._api_key, cleanset_id, model_name)

    def wait_until_model_ready(self, model_id: str, timeout: Optional[float] = None) -> None:
        """Blocks until a model is ready or the timeout is reached.

        Args:
            model_id (str): ID of model to check status for.
            timeout (Optional[float], optional): timeout for polling, in seconds. Defaults to None.

        Raises:
            TimeoutError: if model is not ready by end of timeout
            DeploymentError: if model errored while training
        """
        deploy_helpers.poll_deployment_status(self._api_key, model_id, timeout)

    def get_model(self, model_id: str) -> inference.Model:
        """
        Gets a model that is deployed in a Cleanlab Studio account.

        The returned model can then be used to predict labels for new data. See the documentation for the [Model](../inference#class-model) class for more on what you can do with a Model object.

        Args:
            model_id: ID of model to get. The model ID can be found in the "Model Details" tab of a model page.

        Returns:
            [Model](../inference#class-model) instance, which exposes methods to predict labels for new data.
        """
        return inference.Model(self._api_key, model_id)

    def download_pred_probs(
        self,
        cleanset_id: str,
        keep_id: bool = False,
    ) -> pd.DataFrame:
        """
        Downloads predicted probabilities for a cleanset (only for classification datasets).

        Args:
            cleanset_id (str): the ID of the cleanset for which to download the corresponding predicted class probabilities.
            keep_id (bool): whether to include the ID column in the returned DataFrame to enable easy join/merge operations with original dataset.

        Returns:
            `pd.DataFrame`: a DataFrame of probabilities of shape `N` by `M`, where `N` is the number of rows in the original dataset, and `M` is the total number of classes in the original dataset.
            Every row of the returned DataFrame corresponds to the predicted probability of each class for the corresponding row in the original dataset.
            If `keep_id` is `True`, the DataFrame will include an extra ID column that can be used for database joins/merges with
            the original dataset or downloaded Cleanlab columns.

        For image projects, a few images in the original dataset might fail to be processed due to poorly formatted data or invalid image file paths. Predicted probabilities will not be calculated for those rows.
        The rows in the original dataset that failed to be processed are marked as `True` in the `is_not_analyzed` [Cleanlab column](/guide/concepts/cleanlab_columns/#not-analyzed) of the cleanset.

        If you want to work with predicted probabilities for an image project, the recommended workflow is to download probabilities with the option `keep_id=True`, and then do a join with the original dataset on the ID column.
        Alternatively, you can follow the steps [here](/reference/python/studio#method-download_embeddings), and filter out the rows that were not analyzed. The filtered dataset will then have rows that align with the predicted probabilities DataFrame.
        """
        pred_probs: Union[npt.NDArray[np.float64], pd.DataFrame] = api.download_array(
            self._api_key, cleanset_id, "pred_probs"
        )
        if not isinstance(pred_probs, pd.DataFrame):
            pred_probs = pd.DataFrame(pred_probs)
            return pred_probs

        if not keep_id:
            id_col = api.get_id_column(self._api_key, cleanset_id)
            if id_col in pred_probs.columns:
                pred_probs = pred_probs.drop(id_col, axis=1)

        return pred_probs

    def download_embeddings(
        self,
        cleanset_id: str,
    ) -> npt.NDArray[np.float64]:
        """
        Downloads feature embeddings for a cleanset (available only for text and image projects).
        These are numeric vectors produced via neural network representations of each data point in your dataset.

        Args:
            cleanset_id (str): the ID of the cleanset from which you want to download feature embeddings.

        Returns:
            `np.NDArray[float64]`: a 2D numpy array of feature embeddings of shape `N` by `N_EMBED`, where `N` is the number of rows in the original dataset, and `N_EMBED` is the dimension of the feature embeddings. The embedding-dimension depends on which neural network is used to represent your data (Cleanlab automatically identifies the best type of neural network for your data).

        For image projects, a few images in the original dataset might fail to be processed due to poorly formatted data or invalid image file paths.
        Feature embeddings are not computed for those rows. The rows in the original dataset that failed to be processed are marked as `True` in the `is_not_analyzed` [Cleanlab column](/guide/concepts/cleanlab_columns/#not-analyzed) of the cleanset.
        If you want to work with feature embeddings for an image project, the recommended workflow is as follows:

            1. When the image project completes, download the cleaset via `studio.download_cleanlab_columns`, and check whether the `is_not_analyzed` boolean column has any `True` values.

            2. If no rows are flaged as `is_not_analyzed`, it means that all the rows were processed successfully. In this case, the rows of the feature embeddings will correspond to the rows of the original dataset, and downstream analysis can be carried out with no further preparation.

            3. If there are rows flagged as `is_not_analyzed`, the rows of the feature embeddings will correspond to the rows of the original dataset after filtering out the rows that are not analyzed.
        """
        return np.asarray(api.download_array(self._api_key, cleanset_id, "embeddings"))

    def create_enrichment_project(
        self,
        name: str,
        dataset_id: str,
    ) -> enrichment.EnrichmentProject:
        """
        Creates a Cleanlab Studio Enrichment Project.

        Args:
            name (str): Name of the enrichment project to create.
            dataset_id (str): ID of dataset to be enriched.

        Returns:
            EnrichmentProject: The [EnrichmentProject](../enrichment#class-enrichmentproject) object
            for the new enrichment project.
        """
        enrichment_project_dict = api.create_enrichment_project(
            api_key=self._api_key,
            name=name,
            dataset_id=dataset_id,
        )

        return enrichment.EnrichmentProject(
            api_key=self._api_key,
            id=enrichment_project_dict["id"],
            name=enrichment_project_dict["name"],
            created_at=enrichment_project_dict["created_at"],
        )

    def delete_enrichment_project(self, project_id: str) -> None:
        """
        Deletes an Enrichment Project from Cleanlab Studio.

        Args:
            project_id: ID of enrichment project to delete.
        """
        api.delete_enrichment_project(self._api_key, project_id=project_id)
        print(f"Successfully deleted enrichment project: {project_id}")

    def get_enrichment_project(
        self,
        project_id: str,
    ) -> enrichment.EnrichmentProject:
        """
        Get an EnrichmentProject objection for a given Cleanlab Studio Enrichment Project's ID.

        Args:
            project_id (str): ID of the enrichment project.

        Returns:
            EnrichmentProject: The [EnrichmentProject](../enrichment#class-enrichmentproject) object
            for the enrichment project.
        """
        enrichment_project_dict = api.get_enrichment_project(
            api_key=self._api_key,
            project_id=project_id,
        )

        return enrichment.EnrichmentProject(
            self._api_key,
            id=project_id,
            name=enrichment_project_dict["name"],
            created_at=enrichment_project_dict["created_at"],
        )

    def get_enrichment_projects(
        self,
    ) -> List[enrichment.EnrichmentProject]:
        """
        Get a list of all EnrichmentProjects.

        Returns:
            List[EnrichmentProject]: A list of [EnrichmentProject](../enrichment#class-enrichmentproject) objects.
        """
        enrichment_project_dicts = api.list_all_enrichment_projects(
            api_key=self._api_key,
        )

        return [
            enrichment.EnrichmentProject(
                self._api_key,
                id=enrichment_project_dict["id"],
                name=enrichment_project_dict["name"],
                created_at=enrichment_project_dict["created_at"],
            )
            for enrichment_project_dict in enrichment_project_dicts
        ]

    def get_enrichment_job_status(self, job_id: str) -> dict[str, Any]:
        """
        Get the status of an enrichment job.

        Args:
            job_id (str): ID of the enrichment job.

        Returns:
            dict[str, Any]: A dictionary containing the status of the enrichment job.
        """
        return api.get_enrichment_job_status(self._api_key, job_id=job_id)

    def TLM(
        self,
        quality_preset: TLMQualityPreset = "medium",
        *,
        options: Optional[trustworthy_language_model.TLMOptions] = None,
        timeout: Optional[float] = None,
        verbose: Optional[bool] = None,
    ) -> trustworthy_language_model.TLM:
        """
        Instantiate a Trustworthy Language Model (TLM).
        For more details, see the documentation of:
        [cleanlab_studio.studio.trustworthy_language_model.TLM](../trustworthy_language_model/#class-tlm)
        """
        return trustworthy_language_model.TLM(
            self._api_key, quality_preset, options=options, timeout=timeout, verbose=verbose
        )

    def TLMLite(
        self,
        response_model: str = "gpt-4o",
        quality_preset: TLMQualityPreset = "medium",
        *,
        options: Optional[trustworthy_language_model.TLMOptions] = None,
        timeout: Optional[float] = None,
        verbose: Optional[bool] = None,
    ) -> tlm_lite.TLMLite:
        """
        Instantiate a version of the Trustworthy Language Model that uses one model for response and another for trustworthiness scoring (reduce costs/latency without reducing response quality).
        For more details, see the documentation of:
        [cleanlab_studio.utils.tlm_lite.TLMLite](../utils.tlm_lite/#class-tlmlite)
        """
        return tlm_lite.TLMLite(
            self._api_key,
            response_model,
            quality_preset,
            options=options,
            timeout=timeout,
            verbose=verbose,
        )

    def poll_cleanset_status(self, cleanset_id: str, timeout: Optional[int] = None) -> bool:
        """
        This method has been deprecated, instead use: `wait_until_cleanset_ready()`

        Repeatedly polls for cleanset status while the cleanset is being generated. Blocks until cleanset is ready, there is a cleanset error, or `timeout` is exceeded.

        Args:
            cleanset_id: ID of cleanset to check status of.
            timeout: Optional timeout after which to stop polling for progress. If not provided, will block until cleanset is ready.

        Returns:
            After cleanset is done being generated, returns `True` if cleanset is ready to use, `False` otherwise.
        """
        warnings.warn(
            "poll_cleanset_status method has been deprecated -- please use wait_for_cleanset_ready method instead.",
            DeprecationWarning,
        )

        try:
            clean_helpers.poll_cleanset_status(self._api_key, cleanset_id, timeout)
            return True

        except (TimeoutError, CleansetError):
            return False


# decorate all functions of self
#
# using variable names prepended with "_" to not create global variables that
# show up in the docs
for _name, _method in Studio.__dict__.items():
    if isinstance(_method, FunctionType):
        setattr(Studio, _name, (telemetry(track_all_frames=False))(_method))<|MERGE_RESOLUTION|>--- conflicted
+++ resolved
@@ -28,15 +28,9 @@
     init_dataset_source,
     telemetry,
 )
-<<<<<<< HEAD
-from cleanlab_studio.utils import tlm_hybrid
+from cleanlab_studio.utils import tlm_lite
 
 from . import enrichment, inference, trustworthy_language_model
-=======
-from cleanlab_studio.utils import tlm_lite
-
-from . import inference, trustworthy_language_model
->>>>>>> 321885d6
 
 _snowflake_exists = api.snowflake_exists
 if _snowflake_exists:
