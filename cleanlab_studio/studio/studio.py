<<<<<<< HEAD
"""
Python API for Cleanlab Studio.
"""
from typing import Any, List, Literal, Optional
=======
from typing import Any, List, Literal, Optional, Union
>>>>>>> a00820b0

import numpy as np
import numpy.typing as npt
import pandas as pd

<<<<<<< HEAD
try:
    import pyspark.sql

    _pyspark_exists = True
except ImportError:
    _pyspark_exists = False

=======
>>>>>>> a00820b0
from . import clean, upload
from cleanlab_studio.internal.api import api
from cleanlab_studio.internal.util import (
    init_dataset_source,
    check_none,
    check_not_none,
)
from cleanlab_studio.internal.settings import CleanlabSettings
from cleanlab_studio.internal.types import FieldSchemaDict

pyspark_exists = api.pyspark_exists
if pyspark_exists:
    import pyspark.sql


class Studio:
    """Used to interact with Cleanlab Studio

    Attributes:
        _api_key: API key for user interacting with Cleanlab Studio
    """

    _api_key: str

    def __init__(self, api_key: Optional[str]):
        if not api.is_valid_client_version():
            raise ValueError(
                "CLI is out of date and must be updated. Run 'pip install --upgrade cleanlab-studio'."
            )
        if api_key is None:
            try:
                api_key = CleanlabSettings.load().api_key
                if api_key is None:
                    raise ValueError
            except (FileNotFoundError, KeyError, ValueError):
                raise ValueError(
                    "No API key found; either specify API key or log in with 'cleanlab login' first"
                )
        api.validate_api_key(api_key)
        self._api_key = api_key
        self.experimental = self.Experimental(self)  # type: ignore

    def upload_dataset(
        self,
        dataset: Any,
        dataset_name: Optional[str] = None,
        *,
        schema_overrides: Optional[FieldSchemaDict] = None,
        modality: Optional[str] = None,
        id_column: Optional[str] = None,
    ) -> str:
        """
        Uploads a dataset to Cleanlab Studio

        Args:
            dataset: Object representing the dataset to upload. Currently supported formats include a `str` path to your dataset, a pandas DataFrame, a pyspark DataFrame
            dataset_name: Name for your dataset in Cleanlab Studio (optional if uploading from filepath)
            schema_overrides: Optional dictionary of overrides you would like to make to the schema of your dataset. If not provided, schema will be inferred
            modality: Optional parameter to override the modality of your dataset. If not provided, modality will be inferred
            id_column: Optional parameter to override the ID column of your dataset. If not provided, a monotonically increasing ID column will be generated

        Returns:
            ID of uploaded dataset
        """
        ds = init_dataset_source(dataset, dataset_name)
        return upload.upload_dataset(
            self._api_key,
            ds,
            schema_overrides=schema_overrides,
            modality=modality,
            id_column=id_column,
        )

    def download_cleanlab_columns(
        self,
        cleanset_id: str,
        include_action: bool = False,
<<<<<<< HEAD
    ) -> pd.DataFrame:
        """
        Downloads Cleanlab columns for a cleanset

        Args:
            cleanset_id: ID of cleanset to download columns from
            include_action: Whether to include a column with any actions taken on the cleanset in the downloaded columns

        Returns:
            Dataframe of downloaded columns
        """
        rows_df: pd.DataFrame = api.download_cleanlab_columns(self._api_key, cleanset_id, all=True)
=======
        to_spark: bool = False,
    ) -> Any:
        """
        Returns either a pandas or pyspark DataFrame
        Type Any because don't want to rely on pyspark being installed
        """
        rows_df = api.download_cleanlab_columns(
            self._api_key, cleanset_id, all=True, to_spark=to_spark
        )
>>>>>>> a00820b0
        if not include_action:
            if to_spark:
                rows_df = rows_df.drop("action")
            else:
                rows_df.drop("action", inplace=True, axis=1)
        return rows_df

    def apply_corrections(self, cleanset_id: str, dataset: Any, keep_excluded: bool = False) -> Any:
        """
        Applies corrections from a Cleanlab Studio cleanset to your dataset. Corrections can be made by viewing your project in the Cleanlab Studio webapp

        Args:
            cleanset_id: ID of cleanset to apply corrections from
            dataset: Dataset to apply corrections to. Supported formats include pandas DataFrame and pyspark DataFrame. Dataset should have the same number of rows as the dataset used to create the project. It should also contain a label column with the same name as the label column for the project
            keep_excluded: Whether to retain rows with an "exclude" action. By default these rows will be removed from the dataset

        Returns:
            A copy of the dataset with corrections applied
        """
        project_id = api.get_project_of_cleanset(self._api_key, cleanset_id)
        label_column = api.get_label_column_of_project(self._api_key, project_id)
        id_col = api.get_id_column(self._api_key, cleanset_id)
<<<<<<< HEAD
        cl_cols = self.download_cleanlab_columns(cleanset_id, include_action=True)
        if _pyspark_exists and isinstance(dataset, pyspark.sql.DataFrame):
=======
        if pyspark_exists and isinstance(dataset, pyspark.sql.DataFrame):
>>>>>>> a00820b0
            from pyspark.sql.functions import udf

            cl_cols = self.download_cleanlab_columns(
                cleanset_id, include_action=True, to_spark=True
            )
            corrected_ds_spark = dataset.alias("corrected_ds")
            if id_col not in corrected_ds_spark.columns:
                from pyspark.sql.functions import (
                    row_number,
                    monotonically_increasing_id,
                )
                from pyspark.sql.window import Window

                corrected_ds_spark = corrected_ds_spark.withColumn(
                    id_col,
                    row_number().over(Window.orderBy(monotonically_increasing_id())) - 1,
                )
            both = cl_cols.select([id_col, "action", "clean_label"]).join(
                corrected_ds_spark.select([id_col, label_column]),
                on=id_col,
                how="left",
            )
            final = both.withColumn(
                "__cleanlab_final_label",
                # XXX hacky, checks if label is none by hand
                # instead, use original JSON, which uses null values where it's not specified
                udf(lambda original, clean: original if check_none(clean) else clean)(
                    both[label_column],
                    "clean_label",
                ),
            )
            new_labels = final.select(
                [id_col, "action", "__cleanlab_final_label"]
            ).withColumnRenamed("__cleanlab_final_label", label_column)
            return (
                corrected_ds_spark.drop(label_column)
                .join(new_labels, on=id_col, how="right")
                .where(new_labels["action"] != "exclude")
                .drop("action")
            )
        elif isinstance(dataset, pd.DataFrame):
            cl_cols = self.download_cleanlab_columns(cleanset_id, include_action=True)
            joined_ds: pd.DataFrame
            if id_col in dataset.columns:
                joined_ds = dataset.join(cl_cols.set_index(id_col), on=id_col)
            else:
                joined_ds = dataset.join(cl_cols.set_index(id_col).sort_values(by=id_col))
            joined_ds["__cleanlab_final_label"] = joined_ds["clean_label"].where(
                np.asarray(list(map(check_not_none, joined_ds["clean_label"].to_numpy()))),
                dataset[label_column].to_numpy(),
            )

            corrected_ds: pd.DataFrame = dataset.copy()
            corrected_ds[label_column] = joined_ds["__cleanlab_final_label"]
            if not keep_excluded:
                corrected_ds = corrected_ds.loc[(joined_ds["action"] != "exclude").fillna(True)]
            else:
                corrected_ds["action"] = joined_ds["action"]
            return corrected_ds

        else:
            raise ValueError(
                f"Provided unsupported dataset of type: {type(dataset)}. We currently support applying corrections to pandas or pyspark dataframes"
            )

    def create_project(
        self,
        dataset_id: str,
        project_name: str,
        modality: Literal["text", "tabular", "image"],
        *,
        task_type: Literal["multi-class", "multi-label"] = "multi-class",
        model_type: Literal["fast", "regular"] = "regular",
        label_column: Optional[str] = None,
        feature_columns: Optional[List[str]] = None,
        text_column: Optional[str] = None,
    ) -> str:
        """
        Creates a Cleanlab Studio project

        Args:
            dataset_id: ID of dataset to create project for
            project_name: name for resulting project
            modality: modality of project (i.e. text, tabular, image)
            task_type: type of classification to perform (i.e. multi-class, multi-label)
            model_type: type of model to train (i.e. fast, regular)
            label_column: name of column in dataset containing labels (if not supplied, we'll make our best guess)
            feature_columns: list of columns to use as features when training tabular modality project (if not supplied and modality is "tabular" we'll use all valid feature columns)
            text_column: name of column containing the text to train text modality project on (if not supplied and modality is "text" we'll make our best guess)

        Returns:
            ID of created project
        """
        dataset_details = api.get_dataset_details(self._api_key, dataset_id)

        if label_column is not None:
            if label_column not in dataset_details["label_columns"]:
                raise ValueError(
                    f"Invalid label column: {label_column}. Label column must have categorical feature type"
                )
        else:
            label_column = str(dataset_details["label_column_guess"])
            print(f"Label column not supplied. Using best guess {label_column}")

        if feature_columns is not None and modality != "tabular":
            if label_column in feature_columns:
                raise ValueError("Label column cannot be included in feature columns")
            raise ValueError("Feature columns supplied, but project modality is not tabular")
        if feature_columns is None:
            if modality == "tabular":
                feature_columns = dataset_details["distinct_columns"]
                feature_columns.remove(label_column)
                print(f"Feature columns not supplied. Using all valid feature columns")

        if text_column is not None:
            if modality != "text":
                raise ValueError("Text column supplied, but project modality is not text")
            elif text_column not in dataset_details["text_columns"]:
                raise ValueError(
                    f"Invalid text column: {text_column}. Column must have text feature type"
                )
        if text_column is None and modality == "text":
            text_column = dataset_details["text_column_guess"]
            print(f"Text column not supplied. Using best guess {text_column}")

        return api.clean_dataset(
            api_key=self._api_key,
            dataset_id=dataset_id,
            project_name=project_name,
            task_type=task_type,
            modality=modality,
            model_type=model_type,
            label_column=label_column,
            feature_columns=feature_columns if feature_columns is not None else [],
            text_column=text_column,
        )

    def poll_cleanset_status(self, cleanset_id: str, timeout: Optional[int] = None) -> bool:
        """
        Polls for cleanset status. Blocks until cleanset is ready, there is a cleanset error, or `timeout` is exceeded

        Args:
            cleanset_id: ID of cleanset to check status of
            timeout: Optional timeout after which to stop polling for progress. If not provided, will block until cleanset is ready

        Returns:
            `True` if cleanset is ready, `False` otherwise
        """
        return clean.poll_cleanset_status(self._api_key, cleanset_id, timeout)

    def get_latest_cleanset_id(self, project_id: str) -> str:
        """
        Gets latest cleanset ID for a project

        Args:
            project_id: ID of project

        Returns:
            ID of latest associated cleanset
        """
        return api.get_latest_cleanset_id(self._api_key, project_id)

    def delete_project(self, project_id: str) -> None:
        """
        Deletes a project from Cleanlab Studio

        Args:
            project_id: ID of project to delete
        """
        api.delete_project(self._api_key, project_id)
        print(f"Successfully deleted project: {project_id}")

    class Experimental:
        def __init__(self, outer):  # type: ignore
            self._outer = outer

        def download_pred_probs(
            self,
            cleanset_id: str,
        ) -> npt.NDArray[np.float_]:
            return api.download_numpy(self._outer._api_key, cleanset_id, "pred_probs")

        def download_embeddings(
            self,
            cleanset_id: str,
        ) -> npt.NDArray[np.float_]:
            return api.download_numpy(self._outer._api_key, cleanset_id, "embeddings")<|MERGE_RESOLUTION|>--- conflicted
+++ resolved
@@ -1,26 +1,12 @@
-<<<<<<< HEAD
 """
 Python API for Cleanlab Studio.
 """
-from typing import Any, List, Literal, Optional
-=======
 from typing import Any, List, Literal, Optional, Union
->>>>>>> a00820b0
 
 import numpy as np
 import numpy.typing as npt
 import pandas as pd
 
-<<<<<<< HEAD
-try:
-    import pyspark.sql
-
-    _pyspark_exists = True
-except ImportError:
-    _pyspark_exists = False
-
-=======
->>>>>>> a00820b0
 from . import clean, upload
 from cleanlab_studio.internal.api import api
 from cleanlab_studio.internal.util import (
@@ -31,8 +17,8 @@
 from cleanlab_studio.internal.settings import CleanlabSettings
 from cleanlab_studio.internal.types import FieldSchemaDict
 
-pyspark_exists = api.pyspark_exists
-if pyspark_exists:
+_pyspark_exists = api.pyspark_exists
+if _pyspark_exists:
     import pyspark.sql
 
 
@@ -98,8 +84,8 @@
         self,
         cleanset_id: str,
         include_action: bool = False,
-<<<<<<< HEAD
-    ) -> pd.DataFrame:
+        to_spark: bool = False,
+    ) -> Any:
         """
         Downloads Cleanlab columns for a cleanset
 
@@ -108,20 +94,12 @@
             include_action: Whether to include a column with any actions taken on the cleanset in the downloaded columns
 
         Returns:
-            Dataframe of downloaded columns
-        """
-        rows_df: pd.DataFrame = api.download_cleanlab_columns(self._api_key, cleanset_id, all=True)
-=======
-        to_spark: bool = False,
-    ) -> Any:
-        """
-        Returns either a pandas or pyspark DataFrame
-        Type Any because don't want to rely on pyspark being installed
+            A pandas or pyspark DataFrame
+            Type Any because don't want to rely on pyspark being installed
         """
         rows_df = api.download_cleanlab_columns(
             self._api_key, cleanset_id, all=True, to_spark=to_spark
         )
->>>>>>> a00820b0
         if not include_action:
             if to_spark:
                 rows_df = rows_df.drop("action")
@@ -144,12 +122,7 @@
         project_id = api.get_project_of_cleanset(self._api_key, cleanset_id)
         label_column = api.get_label_column_of_project(self._api_key, project_id)
         id_col = api.get_id_column(self._api_key, cleanset_id)
-<<<<<<< HEAD
-        cl_cols = self.download_cleanlab_columns(cleanset_id, include_action=True)
         if _pyspark_exists and isinstance(dataset, pyspark.sql.DataFrame):
-=======
-        if pyspark_exists and isinstance(dataset, pyspark.sql.DataFrame):
->>>>>>> a00820b0
             from pyspark.sql.functions import udf
 
             cl_cols = self.download_cleanlab_columns(
