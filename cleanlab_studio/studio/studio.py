"""
Python API for Cleanlab Studio.
"""
from typing import Any, List, Literal, Optional, Union
import warnings

import numpy as np
import numpy.typing as npt
import pandas as pd

from . import inference
from . import trustworthy_language_model
from cleanlab_studio.errors import CleansetError
from cleanlab_studio.internal import clean_helpers, upload_helpers
from cleanlab_studio.internal.api import api
from cleanlab_studio.internal.util import (
    init_dataset_source,
    apply_corrections_snowpark_df,
    apply_corrections_spark_df,
    apply_corrections_pd_df,
)
from cleanlab_studio.internal.settings import CleanlabSettings
from cleanlab_studio.internal.types import FieldSchemaDict

_snowflake_exists = api.snowflake_exists
if _snowflake_exists:
    import snowflake.snowpark as snowpark

_pyspark_exists = api.pyspark_exists
if _pyspark_exists:
    import pyspark.sql


class Studio:
    """Used to interact with Cleanlab Studio."""

    _api_key: str

    def __init__(self, api_key: Optional[str]):
        if not api.is_valid_client_version():
            raise ValueError(
                "CLI is out of date and must be updated. Run 'pip install --upgrade cleanlab-studio'."
            )
        if api_key is None:
            try:
                api_key = CleanlabSettings.load().api_key
                if api_key is None:
                    raise ValueError
            except (FileNotFoundError, KeyError, ValueError):
                raise ValueError(
                    "No API key found; either specify API key or log in with 'cleanlab login' first"
                )
        if not api.validate_api_key(api_key):
            raise ValueError(
                f"Invalid API key, please check if it is properly specified: {api_key}"
            )

        self._api_key = api_key

    def upload_dataset(
        self,
        dataset: Any,
        dataset_name: Optional[str] = None,
        *,
        schema_overrides: Optional[FieldSchemaDict] = None,
        modality: Optional[str] = None,
        id_column: Optional[str] = None,
    ) -> str:
        """
        Uploads a dataset to Cleanlab Studio.

        Args:
            dataset: Object representing the dataset to upload. Currently supported formats include a `str` path to your dataset, a pandas, snowflake, or pyspark DataFrame.
            dataset_name: Name for your dataset in Cleanlab Studio (optional if uploading from filepath).
            schema_overrides: Optional dictionary of overrides you would like to make to the schema of your dataset. If not provided, schema will be inferred. Format defined [here](/guide/concepts/datasets/#schema-overrides).
            modality: Optional parameter to override the modality of your dataset. If not provided, modality will be inferred.
            id_column: Optional parameter to override the ID column of your dataset. If not provided, a monotonically increasing ID column will be generated.

        Returns:
            ID of uploaded dataset.
        """
        ds = init_dataset_source(dataset, dataset_name)
        return upload_helpers.upload_dataset(
            self._api_key,
            ds,
            schema_overrides=schema_overrides,
            modality=modality,
            id_column=id_column,
        )

    def download_cleanlab_columns(
        self,
        cleanset_id: str,
        include_cleanlab_columns: bool = True,
        include_project_details: bool = False,
        to_spark: bool = False,
    ) -> Any:
        """
        Downloads [Cleanlab columns](/guide/concepts/cleanlab_columns/) for a cleanset.

        Args:
            cleanset_id: ID of cleanset to download columns from. To obtain cleanset ID from project ID use, [get_latest_cleanset_id](#method-get_latest_cleanset_id).
            include_cleanlab_columns: whether to download all Cleanlab columns or just the clean_label column
            include_project_details: whether to download columns related to project status such as resolved rows, actions taken, etc.

        Returns:
            A pandas or pyspark DataFrame. Type is `Any` to avoid requiring pyspark installation.
        """
        rows_df = api.download_cleanlab_columns(
            self._api_key,
            cleanset_id,
            include_cleanlab_columns=include_cleanlab_columns,
            include_project_details=include_project_details,
            to_spark=to_spark,
        )
        if "cleanlab_row_ID" in rows_df.columns:
            if to_spark:
                rows_df.sort("cleanlab_row_ID")
            else:
                rows_df.sort_values(by="cleanlab_row_ID")
        return rows_df

    def apply_corrections(self, cleanset_id: str, dataset: Any, keep_excluded: bool = False) -> Any:
        """
        Applies corrections from a Cleanlab Studio cleanset to your dataset. Corrections can be made by viewing your project in the Cleanlab Studio webapp (see [Cleanlab Studio web quickstart](/guide/quickstart/web#review-issues-detected-in-your-dataset-and-correct-them)).

        Args:
            cleanset_id: ID of cleanset to apply corrections from.
            dataset: Dataset to apply corrections to. Supported formats include pandas, snowpark, and pyspark DataFrame. Dataset should have the same number of rows as the dataset used to create the project. It should also contain a label column with the same name as the label column for the project.
            keep_excluded: Whether to retain rows with an "exclude" action. By default these rows will be removed from the dataset.

        Returns:
            A copy of the dataset with corrections applied.
        """
        project_id = api.get_project_of_cleanset(self._api_key, cleanset_id)
        label_col = api.get_label_column_of_project(self._api_key, project_id)
        id_col = api.get_id_column(self._api_key, cleanset_id)

        if _snowflake_exists and isinstance(dataset, snowpark.DataFrame):
            cl_cols = self.download_cleanlab_columns(
                cleanset_id, to_spark=False, include_project_details=True
            )
            return apply_corrections_snowpark_df(dataset, cl_cols, id_col, label_col, keep_excluded)

        elif _pyspark_exists and isinstance(dataset, pyspark.sql.DataFrame):
            cl_cols = self.download_cleanlab_columns(
                cleanset_id, to_spark=True, include_project_details=True
            )
            return apply_corrections_spark_df(dataset, cl_cols, id_col, label_col, keep_excluded)

        elif isinstance(dataset, pd.DataFrame):
            cl_cols = self.download_cleanlab_columns(cleanset_id, include_project_details=True)
            return apply_corrections_pd_df(dataset, cl_cols, id_col, label_col, keep_excluded)

        else:
            raise ValueError(
                f"Provided unsupported dataset of type: {type(dataset)}. We currently support applying corrections to pandas, snowpark, or pyspark dataframes"
            )

    def create_project(
        self,
        dataset_id: str,
        project_name: str,
        modality: Literal["text", "tabular", "image"],
        *,
        task_type: Optional[
            Literal["multi-class", "multi-label", "regression", "unsupervised"]
        ] = "multi-class",
        model_type: Literal["fast", "regular"] = "regular",
        label_column: Optional[str] = None,
        feature_columns: Optional[List[str]] = None,
        text_column: Optional[str] = None,
    ) -> str:
        """
        Creates a Cleanlab Studio project.

        Args:
            dataset_id: ID of dataset to create project for.
            project_name: Name for resulting project.
            modality: Modality of project (i.e. text, tabular, image).
            task_type: Type of ML task to perform (i.e. multi-class, multi-label, regression).
            model_type: Type of model to train (i.e. fast, regular).
            label_column: Name of column in dataset containing labels (if not supplied, we'll make our best guess).
            feature_columns: List of columns to use as features when training tabular modality project (if not supplied and modality is "tabular" we'll use all valid feature columns).
            text_column: Name of column containing the text to train text modality project on (if not supplied and modality is "text" we'll make our best guess).

        Returns:
            ID of created project.
        """
        dataset_details = api.get_dataset_details(self._api_key, dataset_id, task_type)

        if label_column is not None:
            if label_column not in dataset_details["label_columns"]:
                raise ValueError(
                    f"Invalid label column '{label_column}' for task type '{task_type}'"
                )
        elif task_type is not None and task_type != "unsupervised":
            label_column = str(dataset_details["label_column_guess"])
            print(f"Label column not supplied. Using best guess {label_column}")

        if feature_columns is not None and modality != "tabular":
            if label_column in feature_columns:
                raise ValueError("Label column cannot be included in feature columns")
            raise ValueError("Feature columns supplied, but project modality is not tabular")
        if feature_columns is None:
            if modality == "tabular":
                feature_columns = dataset_details["distinct_columns"]
                if label_column is not None:
                    feature_columns.remove(label_column)
                print(f"Feature columns not supplied. Using all valid feature columns")

        if text_column is not None:
            if modality != "text":
                raise ValueError("Text column supplied, but project modality is not text")
            elif text_column not in dataset_details["text_columns"]:
                raise ValueError(
                    f"Invalid text column: {text_column}. Column must have text feature type"
                )
        if text_column is None and modality == "text":
            text_column = dataset_details["text_column_guess"]
            print(f"Text column not supplied. Using best guess {text_column}")

        return api.clean_dataset(
            api_key=self._api_key,
            dataset_id=dataset_id,
            project_name=project_name,
            task_type=task_type,
            modality=modality,
            model_type=model_type,
            label_column=label_column,
            feature_columns=feature_columns if feature_columns is not None else [],
            text_column=text_column,
        )

    def wait_until_cleanset_ready(self, cleanset_id: str, timeout: Optional[float] = None) -> None:
        """Blocks until a cleanset is ready or the timeout is reached.

        Args:
            cleanset_id (str): ID of cleanset to check status for.
            timeout (Optional[float], optional): timeout for polling, in seconds. Defaults to None.

        Raises:
            TimeoutError: if cleanset is not ready by end of timeout
            CleansetError: if cleanset errored while running
        """
        clean_helpers.poll_cleanset_status(self._api_key, cleanset_id, timeout)

    def get_latest_cleanset_id(self, project_id: str) -> str:
        """
        Gets latest cleanset ID for a project.

        Args:
            project_id: ID of project.

        Returns:
            ID of latest associated cleanset.
        """
        return api.get_latest_cleanset_id(self._api_key, project_id)

    def delete_project(self, project_id: str) -> None:
        """
        Deletes a project from Cleanlab Studio.

        Args:
            project_id: ID of project to delete.
        """
        api.delete_project(self._api_key, project_id)
        print(f"Successfully deleted project: {project_id}")

    def get_model(self, model_id: str) -> inference.Model:
        """
        Gets a model deployed by Cleanlab Studio.

        Args:
            model_id: ID of model to get. This ID should be fetched in the deployments page of the app UI.

        Returns:
            [Model](../inference#class-model) object with methods to run predictions on new input data.
        """
        return inference.Model(self._api_key, model_id)

    def download_pred_probs(
        self,
        cleanset_id: str,
        keep_id: bool = False,
    ) -> pd.DataFrame:
        """
        Downloads predicted probabilities for a cleanset

        The probabilities will be returned as a `pd.DataFrame`. If `keep_id` is `True`,
        the DataFrame will include an ID column that can be used for database joins/merges with
        the original dataset or downloaded Cleanlab columns.
        """
        pred_probs: Union[npt.NDArray[np.float_], pd.DataFrame] = api.download_array(
            self._api_key, cleanset_id, "pred_probs"
        )
        if not isinstance(pred_probs, pd.DataFrame):
            pred_probs = pd.DataFrame(pred_probs)
            return pred_probs

        if not keep_id:
            id_col = api.get_id_column(self._api_key, cleanset_id)
            if id_col in pred_probs.columns:
                pred_probs = pred_probs.drop(id_col, axis=1)

        return pred_probs

    def download_embeddings(
        self,
        cleanset_id: str,
    ) -> npt.NDArray[np.float_]:
        """
        Downloads embeddings for a cleanset
        """
        return np.asarray(api.download_array(self._api_key, cleanset_id, "embeddings"))

    def TLM(
        self,
        *,
        quality_preset: trustworthy_language_model.QualityPreset = "medium",
        **kwargs,
    ) -> trustworthy_language_model.TLM:
        """Gets Trustworthy Language Model (TLM) object to prompt.

        Args:
<<<<<<< HEAD
            quality_preset ([QualityPreset](../trustworthy_language_model#QualityPreset)): quality preset to use for prompts
            kwargs (Any): additional kwargs to pass to TLM class
=======
            quality_preset: quality preset to use for prompts
>>>>>>> f9b3a75d

        Returns:
            TLM: the [Trustworthy Language Model](../trustworthy_language_model#class-tlm) object
        """
        return trustworthy_language_model.TLM(self._api_key, quality_preset, **kwargs)

    def poll_cleanset_status(self, cleanset_id: str, timeout: Optional[int] = None) -> bool:
        """
        This method has been deprecated, instead use: `wait_until_cleanset_ready()`

        Repeatedly polls for cleanset status while the cleanset is being generated. Blocks until cleanset is ready, there is a cleanset error, or `timeout` is exceeded.

        Args:
            cleanset_id: ID of cleanset to check status of.
            timeout: Optional timeout after which to stop polling for progress. If not provided, will block until cleanset is ready.

        Returns:
            After cleanset is done being generated, returns `True` if cleanset is ready to use, `False` otherwise.
        """
        warnings.warn(
            "poll_cleanset_status method has been deprecated -- please use wait_for_cleanset_ready method instead.",
            DeprecationWarning,
        )

        try:
            clean_helpers.poll_cleanset_status(self._api_key, cleanset_id, timeout)
            return True

        except (TimeoutError, CleansetError):
            return False<|MERGE_RESOLUTION|>--- conflicted
+++ resolved
@@ -323,12 +323,8 @@
         """Gets Trustworthy Language Model (TLM) object to prompt.
 
         Args:
-<<<<<<< HEAD
-            quality_preset ([QualityPreset](../trustworthy_language_model#QualityPreset)): quality preset to use for prompts
+            quality_preset: quality preset to use for prompts
             kwargs (Any): additional kwargs to pass to TLM class
-=======
-            quality_preset: quality preset to use for prompts
->>>>>>> f9b3a75d
 
         Returns:
             TLM: the [Trustworthy Language Model](../trustworthy_language_model#class-tlm) object
