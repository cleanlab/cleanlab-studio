--- conflicted
+++ resolved
@@ -11,21 +11,17 @@
 from cleanlab_studio.errors import CleansetError
 from cleanlab_studio.internal import clean_helpers, upload_helpers
 from cleanlab_studio.internal.api import api
-from cleanlab_studio.internal.settings import CleanlabSettings
-from cleanlab_studio.internal.types import FieldSchemaDict
 from cleanlab_studio.internal.util import (
+    init_dataset_source,
+    apply_corrections_snowpark_df,
+    apply_corrections_spark_df,
+    apply_corrections_pd_df,
     apply_autofixed_cleanset_to_new_dataframe,
     get_autofix_defaults_for_strategy,
     get_param_values,
-    init_dataset_source,
-<<<<<<< HEAD
-=======
-    check_none,
-    apply_corrections_snowpark_df,
-    apply_corrections_spark_df,
-    apply_corrections_pd_df,
->>>>>>> ab2eb2b6
 )
+from cleanlab_studio.internal.settings import CleanlabSettings
+from cleanlab_studio.internal.types import FieldSchemaDict
 
 from . import inference, trustworthy_language_model
 
@@ -142,12 +138,6 @@
         project_id = api.get_project_of_cleanset(self._api_key, cleanset_id)
         label_col = api.get_label_column_of_project(self._api_key, project_id)
         id_col = api.get_id_column(self._api_key, cleanset_id)
-<<<<<<< HEAD
-        if _pyspark_exists and isinstance(dataset, pyspark.sql.DataFrame):
-            from pyspark.sql.functions import col, monotonically_increasing_id, row_number, when
-            from pyspark.sql.window import Window
-=======
->>>>>>> ab2eb2b6
 
         if _snowflake_exists and isinstance(dataset, snowpark.DataFrame):
             cl_cols = self.download_cleanlab_columns(
