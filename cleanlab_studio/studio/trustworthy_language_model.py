--- conflicted
+++ resolved
@@ -35,7 +35,6 @@
 class TLMOptions(TypedDict):
     """Trustworthy language model options.
 
-<<<<<<< HEAD
     Parameters
     ----------
     max_tokens: int, default = 512
@@ -58,23 +57,17 @@
        This controls whether self-reflection is used to have the LLM reflect upon the response it is generating and explicitly self-evaluate whether it seems good or not.
        This is a big part of the confidence score, in particular for ensure low scores for responses that are obviously incorrect/bad for a standard prompt that LLMs should be able to handle.
        Setting this to False disables the use of self-reflection and may produce worse TLM confidence scores, but can reduce costs/runtimes.
+    model: str, default = "gpt-3.5-turbo-16k"
+        ID of the model to use. Other options: "gpt-4"
 
     """
 
     max_tokens: int
+    model: NotRequired[str]
     max_timeout: int
     num_candidate_responses: int
     num_consistency_samples: int
     use_self_reflection: bool
-=======
-    Attributes:
-        max_tokens (int): the maximum number of tokens to generate in the TLM response
-        model (str): ID of the model to use. Default: "gpt-3.5-turbo-16k". Other options: "gpt-4"
-    """
-
-    max_tokens: int
-    model: NotRequired[str]
->>>>>>> 47902969
 
 
 class TLM:
