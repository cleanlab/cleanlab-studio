"""
Cleanlab TLM is a Large Language Model that gives more reliable answers and quantifies its uncertainty in these answers
"""
<<<<<<< HEAD
=======
from __future__ import annotations
>>>>>>> 47902969

import asyncio
import sys
from typing import Coroutine, List, Literal, Optional, Union, cast

import aiohttp
from typing_extensions import NotRequired, TypedDict  # for Python <3.11 with (Not)Required

from cleanlab_studio.internal.api import api
from cleanlab_studio.internal.types import JSONDict

valid_quality_presets = ["best", "high", "medium", "low", "base"]
QualityPreset = Literal["best", "high", "medium", "low", "base"]

DEFAULT_MAX_CONCURRENT_TLM_REQUESTS: int = 16
MAX_CONCURRENT_TLM_REQUESTS_LIMIT: int = 128


class TLMResponse(TypedDict):
    """Trustworthy Language Model response.

    Attributes:
        response (str): text response from language model
        confidence_score (float): score corresponding to confidence that the response is correct
    """

    response: str
    confidence_score: float


class TLMOptions(TypedDict):
    """Trustworthy language model options.

    Attributes:
        max_tokens (int): the maximum number of tokens to generate in the TLM response
        model (str): ID of the model to use. Default: "gpt-3.5-turbo-16k". Other options: "gpt-4"
    """

    max_tokens: int
    model: NotRequired[str]


class TLM:
    """TLM interface class."""

    def __init__(
        self,
        api_key: str,
        quality_preset: QualityPreset,
        max_concurrent_requests: int = DEFAULT_MAX_CONCURRENT_TLM_REQUESTS,
    ) -> None:
        """Initializes TLM interface.

        Args:
            api_key (str): API key used to authenticate TLM client
            quality_preset (QualityPreset): quality preset to use for TLM queries
            max_concurrent_requests (int): maximum number of concurrent requests when issuing batch queries. Default is 16.
        """
        self._api_key = api_key

        assert (
            max_concurrent_requests < MAX_CONCURRENT_TLM_REQUESTS_LIMIT
        ), f"max_concurrent_requests must be less than {MAX_CONCURRENT_TLM_REQUESTS_LIMIT}"

        if quality_preset not in valid_quality_presets:
            raise ValueError(
                f"Invalid quality preset {quality_preset} -- must be one of {valid_quality_presets}"
            )

        self._quality_preset = quality_preset

        if is_notebook():
            import nest_asyncio

            nest_asyncio.apply()

        self._event_loop = asyncio.get_event_loop()
        self._query_semaphore = asyncio.Semaphore(max_concurrent_requests)

    def batch_prompt(
        self,
        prompts: List[str],
        options: Union[None, TLMOptions, List[Union[TLMOptions, None]]] = None,
        timeout: Optional[float] = None,
        retries: int = 0,
    ) -> List[TLMResponse]:
        """Run batch of TLM prompts.

        Args:
            prompts (List[str]): list of prompts to run
            options (None | TLMOptions | List[TLMOptions  |  None], optional): list of options (or instance of options) to pass to prompt method. Defaults to None.
            timeout (Optional[float], optional): timeout (in seconds) to run all prompts. Defaults to None.
            retries (int): number of retries to attempt for each individual prompt. Defaults to 0.

        Returns:
            List[TLMResponse]: TLM responses for each prompt (in supplied order)
        """
        if not isinstance(options, list):
            options = [options for _ in prompts]

        assert len(prompts) == len(options), "Length of prompts and options must match."

        tlm_responses = self._event_loop.run_until_complete(
            self._batch_async(
                [
                    self.prompt_async(
                        prompt,
                        option_dict,
                        retries=retries,
                    )
                    for prompt, option_dict in zip(prompts, options)
                ],
                timeout=timeout,
            )
        )

        return cast(List[TLMResponse], tlm_responses)

    def batch_get_confidence_score(
        self,
        prompts: List[str],
        responses: List[str],
        options: Union[None, TLMOptions, List[Union[TLMOptions, None]]] = None,
        timeout: Optional[float] = None,
        retries: int = 0,
    ) -> List[float]:
        """Run batch of TLM get confidence score.

        Args:
            prompts (List[str]): list of prompts to run get confidence score for
            responses (List[str]): list of responses to run get confidence score for
            options (None | TLMOptions | List[TLMOptions  |  None], optional): list of options (or instance of options) to pass to get confidence score method. Defaults to None.
            timeout (Optional[float], optional): timeout (in seconds) to run all prompts. Defaults to None.
            retries (int): number of retries to attempt for each individual prompt. Defaults to 0.

        Returns:
            List[float]: TLM confidence score for each prompt (in supplied order)
        """
        if not isinstance(options, list):
            options = [options for _ in prompts]

        assert len(prompts) == len(responses), "Length of prompts and responses must match."
        assert len(prompts) == len(options), "Length of prompts and options must match."

        tlm_responses = self._event_loop.run_until_complete(
            self._batch_async(
                [
                    self.get_confidence_score_async(
                        prompt,
                        response,
                        option_dict,
                        retries=retries,
                    )
                    for prompt, response, option_dict in zip(prompts, responses, options)
                ],
                timeout=timeout,
            )
        )

        return cast(List[float], tlm_responses)

    async def _batch_async(
        self,
        tlm_coroutines: List[
            Union[Coroutine[None, None, TLMResponse], Coroutine[None, None, float]]
        ],
        timeout: Optional[float],
    ) -> Union[List[TLMResponse], List[float]]:
        tlm_query_tasks = [asyncio.create_task(tlm_coro) for tlm_coro in tlm_coroutines]

        return await asyncio.wait_for(asyncio.gather(*tlm_query_tasks), timeout=timeout)  # type: ignore[arg-type]

    def prompt(self, prompt: str, options: Optional[TLMOptions] = None) -> TLMResponse:
        """
        Get response and confidence from TLM.

        Args:
            prompt (str): prompt for the TLM
            options (Optional[TLMOptions]): options to parameterize TLM with. Defaults to None.
        Returns:
            TLMResponse: [TLMResponse](#class-tlmresponse) object containing the response and confidence score
        """
        return self._event_loop.run_until_complete(
            self.prompt_async(
                prompt,
                options,
            )
        )

    async def prompt_async(
        self,
        prompt: str,
        options: Optional[TLMOptions] = None,
        client_session: Optional[aiohttp.ClientSession] = None,
        retries: int = 0,
    ) -> TLMResponse:
        """
        (Asynchronously) Get response and confidence from TLM.

        Args:
            prompt (str): prompt for the TLM
            options (Optional[TLMOptions]): options to parameterize TLM with. Defaults to None.
            client_session (Optional[aiohttp.ClientSession]): async HTTP session to use for TLM query. Defaults to None.
            retries (int): number of retries for TLM query. Defaults to 0.
        Returns:
            TLMResponse: [TLMResponse](#class-tlmresponse) object containing the response and confidence score
        """
        async with self._query_semaphore:
            tlm_response = await api.tlm_prompt(
                self._api_key,
                prompt,
                self._quality_preset,
                cast(JSONDict, options),
                client_session,
                retries=retries,
            )

        return {
            "response": tlm_response["response"],
            "confidence_score": tlm_response["confidence_score"],
        }

    def get_confidence_score(
        self, prompt: str, response: str, options: Optional[TLMOptions] = None
    ) -> float:
        """Gets confidence score for prompt-response pair.

        Args:
            prompt: prompt for the TLM
            response: response for the TLM to evaluate
            options (Optional[TLMOptions]): options to parameterize TLM with. Defaults to None.
        Returns:
            float corresponding to the TLM's confidence score
        """
        return self._event_loop.run_until_complete(
            self.get_confidence_score_async(
                prompt,
                response,
                options,
            )
        )

    async def get_confidence_score_async(
        self,
        prompt: str,
        response: str,
        options: Optional[TLMOptions] = None,
        client_session: Optional[aiohttp.ClientSession] = None,
        retries: int = 0,
    ) -> float:
        """(Asynchronously) gets confidence score for prompt-response pair.

        Args:
            prompt: prompt for the TLM
            response: response for the TLM  to evaluate
            options (Optional[TLMOptions]): options to parameterize TLM with. Defaults to None.
            client_session (Optional[aiohttp.ClientSession]): async HTTP session to use for TLM query. Defaults to None.
            retries (int): number of retries for TLM query. Defaults to 0.
        Returns:
            float corresponding to the TLM's confidence score

        """
        if self._quality_preset == "base":
            raise ValueError(
                "Cannot get confidence score with `base` quality_preset -- choose a higher preset."
            )

        async with self._query_semaphore:
            return cast(
                float,
                (
                    await api.tlm_get_confidence_score(
                        self._api_key,
                        prompt,
                        response,
                        self._quality_preset,
                        cast(JSONDict, options),
                        client_session,
                        retries=retries,
                    )
                )["confidence_score"],
            )


def is_notebook() -> bool:
    """Returns True if running in a notebook, False otherwise."""
    try:
        get_ipython = sys.modules["IPython"].get_ipython
        if "IPKernelApp" in get_ipython().config:
            return True

        return False
    except:
        return False<|MERGE_RESOLUTION|>--- conflicted
+++ resolved
@@ -1,10 +1,8 @@
 """
 Cleanlab TLM is a Large Language Model that gives more reliable answers and quantifies its uncertainty in these answers
 """
-<<<<<<< HEAD
-=======
+
 from __future__ import annotations
->>>>>>> 47902969
 
 import asyncio
 import sys
