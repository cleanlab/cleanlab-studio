"""
Cleanlab TLM is a Large Language Model that gives more reliable answers and quantifies its uncertainty in these answers
"""
from __future__ import annotations

import asyncio
<<<<<<< HEAD
from typing import Coroutine, List, Literal, Optional, Union, cast

import aiohttp
import nest_asyncio
from typing_extensions import NotRequired, TypedDict  # for Python <3.11 with (Not)Required
=======
import sys
from typing import Coroutine, cast, List, Literal, Optional, TypedDict, Union

import aiohttp
>>>>>>> a7aebfb3

from cleanlab_studio.internal.api import api
from cleanlab_studio.internal.types import JSONDict

valid_quality_presets = ["best", "high", "medium", "low", "base"]
QualityPreset = Literal["best", "high", "medium", "low", "base"]

DEFAULT_MAX_CONCURRENT_TLM_REQUESTS: int = 16
MAX_CONCURRENT_TLM_REQUESTS_LIMIT: int = 128


class TLMResponse(TypedDict):
    """Trustworthy Language Model response.

    Attributes:
        response (str): text response from language model
        confidence_score (float): score corresponding to confidence that the response is correct
    """

    response: str
    confidence_score: float


class TLMOptions(TypedDict):
    """Trustworthy language model options.

    Attributes:
        max_tokens (int): the maximum number of tokens to generate in the TLM response
        model (str): ID of the model to use. Default: "gpt-3.5-turbo-16k". Other options: "gpt-4"
    """

    max_tokens: int
    model: NotRequired[str]


class TLM:
    """TLM interface class."""

    def __init__(
        self,
        api_key: str,
        quality_preset: QualityPreset,
        max_concurrent_requests: int = DEFAULT_MAX_CONCURRENT_TLM_REQUESTS,
    ) -> None:
        """Initializes TLM interface.

        Args:
            api_key (str): API key used to authenticate TLM client
            quality_preset (QualityPreset): quality preset to use for TLM queries
            max_concurrent_requests (int): maximum number of concurrent requests when issuing batch queries. Default is 16.
        """
        self._api_key = api_key

        assert (
            max_concurrent_requests < MAX_CONCURRENT_TLM_REQUESTS_LIMIT
        ), f"max_concurrent_requests must be less than {MAX_CONCURRENT_TLM_REQUESTS_LIMIT}"

        if quality_preset not in valid_quality_presets:
            raise ValueError(
                f"Invalid quality preset {quality_preset} -- must be one of {valid_quality_presets}"
            )

        self._quality_preset = quality_preset

        if is_notebook():
            import nest_asyncio

            nest_asyncio.apply()

        self._event_loop = asyncio.get_event_loop()
        self._query_semaphore = asyncio.Semaphore(max_concurrent_requests)

    def batch_prompt(
        self,
        prompts: List[str],
        options: Union[None, TLMOptions, List[Union[TLMOptions, None]]] = None,
        timeout: Optional[float] = None,
        retries: int = 0,
    ) -> List[TLMResponse]:
        """Run batch of TLM prompts.

        Args:
            prompts (List[str]): list of prompts to run
            options (None | TLMOptions | List[TLMOptions  |  None], optional): list of options (or instance of options) to pass to prompt method. Defaults to None.
            timeout (Optional[float], optional): timeout (in seconds) to run all prompts. Defaults to None.
            retries (int): number of retries to attempt for each individual prompt. Defaults to 0.

        Returns:
            List[TLMResponse]: TLM responses for each prompt (in supplied order)
        """
        if not isinstance(options, list):
            options = [options for _ in prompts]

        assert len(prompts) == len(options), "Length of prompts and options must match."

        tlm_responses = self._event_loop.run_until_complete(
            self._batch_async(
                [
                    self.prompt_async(
                        prompt,
                        option_dict,
                        retries=retries,
                    )
                    for prompt, option_dict in zip(prompts, options)
                ],
                timeout=timeout,
            )
        )

        return cast(List[TLMResponse], tlm_responses)

    def batch_get_confidence_score(
        self,
        prompts: List[str],
        responses: List[str],
        options: Union[None, TLMOptions, List[Union[TLMOptions, None]]] = None,
        timeout: Optional[float] = None,
        retries: int = 0,
    ) -> List[float]:
        """Run batch of TLM get confidence score.

        Args:
            prompts (List[str]): list of prompts to run get confidence score for
            responses (List[str]): list of responses to run get confidence score for
            options (None | TLMOptions | List[TLMOptions  |  None], optional): list of options (or instance of options) to pass to get confidence score method. Defaults to None.
            timeout (Optional[float], optional): timeout (in seconds) to run all prompts. Defaults to None.
            retries (int): number of retries to attempt for each individual prompt. Defaults to 0.

        Returns:
            List[float]: TLM confidence score for each prompt (in supplied order)
        """
        if not isinstance(options, list):
            options = [options for _ in prompts]

        assert len(prompts) == len(responses), "Length of prompts and responses must match."
        assert len(prompts) == len(options), "Length of prompts and options must match."

        tlm_responses = self._event_loop.run_until_complete(
            self._batch_async(
                [
                    self.get_confidence_score_async(
                        prompt,
                        response,
                        option_dict,
                        retries=retries,
                    )
                    for prompt, response, option_dict in zip(prompts, responses, options)
                ],
                timeout=timeout,
            )
        )

        return cast(List[float], tlm_responses)

    async def _batch_async(
        self,
        tlm_coroutines: List[
            Union[Coroutine[None, None, TLMResponse], Coroutine[None, None, float]]
        ],
        timeout: Optional[float],
    ) -> Union[List[TLMResponse], List[float]]:
        tlm_query_tasks = [asyncio.create_task(tlm_coro) for tlm_coro in tlm_coroutines]

        return await asyncio.wait_for(asyncio.gather(*tlm_query_tasks), timeout=timeout)  # type: ignore[arg-type]

    def prompt(self, prompt: str, options: Optional[TLMOptions] = None) -> TLMResponse:
        """
        Get response and confidence from TLM.

        Args:
            prompt (str): prompt for the TLM
            options (Optional[TLMOptions]): options to parameterize TLM with. Defaults to None.
        Returns:
            TLMResponse: [TLMResponse](#class-tlmresponse) object containing the response and confidence score
        """
        return self._event_loop.run_until_complete(
            self.prompt_async(
                prompt,
                options,
            )
        )

    async def prompt_async(
        self,
        prompt: str,
        options: Optional[TLMOptions] = None,
        client_session: Optional[aiohttp.ClientSession] = None,
        retries: int = 0,
    ) -> TLMResponse:
        """
        (Asynchronously) Get response and confidence from TLM.

        Args:
            prompt (str): prompt for the TLM
            options (Optional[TLMOptions]): options to parameterize TLM with. Defaults to None.
            client_session (Optional[aiohttp.ClientSession]): async HTTP session to use for TLM query. Defaults to None.
            retries (int): number of retries for TLM query. Defaults to 0.
        Returns:
            TLMResponse: [TLMResponse](#class-tlmresponse) object containing the response and confidence score
        """
        async with self._query_semaphore:
            tlm_response = await api.tlm_prompt(
                self._api_key,
                prompt,
                self._quality_preset,
                cast(JSONDict, options),
                client_session,
                retries=retries,
            )

        return {
            "response": tlm_response["response"],
            "confidence_score": tlm_response["confidence_score"],
        }

    def get_confidence_score(
        self, prompt: str, response: str, options: Optional[TLMOptions] = None
    ) -> float:
        """Gets confidence score for prompt-response pair.

        Args:
            prompt: prompt for the TLM
            response: response for the TLM to evaluate
            options (Optional[TLMOptions]): options to parameterize TLM with. Defaults to None.
        Returns:
            float corresponding to the TLM's confidence score
        """
        return self._event_loop.run_until_complete(
            self.get_confidence_score_async(
                prompt,
                response,
                options,
            )
        )

    async def get_confidence_score_async(
        self,
        prompt: str,
        response: str,
        options: Optional[TLMOptions] = None,
        client_session: Optional[aiohttp.ClientSession] = None,
        retries: int = 0,
    ) -> float:
        """(Asynchronously) gets confidence score for prompt-response pair.

        Args:
            prompt: prompt for the TLM
            response: response for the TLM  to evaluate
            options (Optional[TLMOptions]): options to parameterize TLM with. Defaults to None.
            client_session (Optional[aiohttp.ClientSession]): async HTTP session to use for TLM query. Defaults to None.
            retries (int): number of retries for TLM query. Defaults to 0.
        Returns:
            float corresponding to the TLM's confidence score

        """
        if self._quality_preset == "base":
            raise ValueError(
                "Cannot get confidence score with `base` quality_preset -- choose a higher preset."
            )

        async with self._query_semaphore:
            return cast(
                float,
                (
                    await api.tlm_get_confidence_score(
                        self._api_key,
                        prompt,
                        response,
                        self._quality_preset,
                        cast(JSONDict, options),
                        client_session,
                        retries=retries,
                    )
                )["confidence_score"],
            )


def is_notebook() -> bool:
    """Returns True if running in a notebook, False otherwise."""
    try:
        get_ipython = sys.modules["IPython"].get_ipython
        if "IPKernelApp" in get_ipython().config:
            return True

        return False
    except:
        return False<|MERGE_RESOLUTION|>--- conflicted
+++ resolved
@@ -4,18 +4,11 @@
 from __future__ import annotations
 
 import asyncio
-<<<<<<< HEAD
+import sys
 from typing import Coroutine, List, Literal, Optional, Union, cast
 
 import aiohttp
-import nest_asyncio
 from typing_extensions import NotRequired, TypedDict  # for Python <3.11 with (Not)Required
-=======
-import sys
-from typing import Coroutine, cast, List, Literal, Optional, TypedDict, Union
-
-import aiohttp
->>>>>>> a7aebfb3
 
 from cleanlab_studio.internal.api import api
 from cleanlab_studio.internal.types import JSONDict
