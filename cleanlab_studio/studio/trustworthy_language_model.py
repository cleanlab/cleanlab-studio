"""
Cleanlab TLM is a Large Language Model that gives more reliable answers and quantifies its uncertainty in these answers
"""
<<<<<<< HEAD

from typing import cast, Literal, Optional, TypedDict
=======
import asyncio
import sys
from typing import Coroutine, cast, List, Literal, Optional, TypedDict, Union

import aiohttp

>>>>>>> baccd99e
from cleanlab_studio.internal.api import api
from cleanlab_studio.internal.types import JSONDict


valid_quality_presets = ["best", "high", "medium", "low", "base"]
QualityPreset = Literal["best", "high", "medium", "low", "base"]

DEFAULT_MAX_CONCURRENT_TLM_REQUESTS: int = 16
MAX_CONCURRENT_TLM_REQUESTS_LIMIT: int = 128


class TLMResponse(TypedDict):
    """Trustworthy Language Model response.

    Attributes:
        response (str): text response from language model
        confidence_score (float): score corresponding to confidence that the response is correct
    """

    response: str
    confidence_score: float


class TLMOptions(TypedDict):
    """Trustworthy language model options.

    Attributes:
        max_tokens (int): the maximum number of tokens to generate in the TLM response
    """

    max_tokens: int


class TLM:
    """TLM interface class."""

    def __init__(
        self,
        api_key: str,
        quality_preset: QualityPreset,
        max_concurrent_requests: int = DEFAULT_MAX_CONCURRENT_TLM_REQUESTS,
    ) -> None:
        """Initializes TLM interface.

        Args:
            api_key (str): API key used to authenticate TLM client
            quality_preset (QualityPreset): quality preset to use for TLM queries
            max_concurrent_requests (int): maximum number of concurrent requests when issuing batch queries. Default is 16.
        """
        self._api_key = api_key

        assert (
            max_concurrent_requests < MAX_CONCURRENT_TLM_REQUESTS_LIMIT
        ), f"max_concurrent_requests must be less than {MAX_CONCURRENT_TLM_REQUESTS_LIMIT}"

        if quality_preset not in valid_quality_presets:
            raise ValueError(
                f"Invalid quality preset {quality_preset} -- must be one of {valid_quality_presets}"
            )

        self._quality_preset = quality_preset

        if is_notebook():
            import nest_asyncio

            nest_asyncio.apply()

        self._event_loop = asyncio.get_event_loop()
        self._query_semaphore = asyncio.Semaphore(max_concurrent_requests)

    def batch_prompt(
        self,
        prompts: List[str],
        options: Union[None, TLMOptions, List[Union[TLMOptions, None]]] = None,
        timeout: Optional[float] = None,
        retries: int = 0,
    ) -> List[TLMResponse]:
        """Run batch of TLM prompts.

        Args:
            prompts (List[str]): list of prompts to run
            options (None | TLMOptions | List[TLMOptions  |  None], optional): list of options (or instance of options) to pass to prompt method. Defaults to None.
            timeout (Optional[float], optional): timeout (in seconds) to run all prompts. Defaults to None.
            retries (int): number of retries to attempt for each individual prompt. Defaults to 0.

        Returns:
            List[TLMResponse]: TLM responses for each prompt (in supplied order)
        """
        if not isinstance(options, list):
            options = [options for _ in prompts]

        assert len(prompts) == len(options), "Length of prompts and options must match."

        tlm_responses = self._event_loop.run_until_complete(
            self._batch_async(
                [
                    self.prompt_async(
                        prompt,
                        option_dict,
                        retries=retries,
                    )
                    for prompt, option_dict in zip(prompts, options)
                ],
                timeout=timeout,
            )
        )

        return cast(List[TLMResponse], tlm_responses)

    def batch_get_confidence_score(
        self,
        prompts: List[str],
        responses: List[str],
        options: Union[None, TLMOptions, List[Union[TLMOptions, None]]] = None,
        timeout: Optional[float] = None,
        retries: int = 0,
    ) -> List[float]:
        """Run batch of TLM get confidence score.

        Args:
            prompts (List[str]): list of prompts to run get confidence score for
            responses (List[str]): list of responses to run get confidence score for
            options (None | TLMOptions | List[TLMOptions  |  None], optional): list of options (or instance of options) to pass to get confidence score method. Defaults to None.
            timeout (Optional[float], optional): timeout (in seconds) to run all prompts. Defaults to None.
            retries (int): number of retries to attempt for each individual prompt. Defaults to 0.

        Returns:
            List[float]: TLM confidence score for each prompt (in supplied order)
        """
        if not isinstance(options, list):
            options = [options for _ in prompts]

        assert len(prompts) == len(responses), "Length of prompts and responses must match."
        assert len(prompts) == len(options), "Length of prompts and options must match."

        tlm_responses = self._event_loop.run_until_complete(
            self._batch_async(
                [
                    self.get_confidence_score_async(
                        prompt,
                        response,
                        option_dict,
                        retries=retries,
                    )
                    for prompt, response, option_dict in zip(prompts, responses, options)
                ],
                timeout=timeout,
            )
        )

        return cast(List[float], tlm_responses)

    async def _batch_async(
        self,
        tlm_coroutines: List[
            Union[Coroutine[None, None, TLMResponse], Coroutine[None, None, float]]
        ],
        timeout: Optional[float],
    ) -> Union[List[TLMResponse], List[float]]:
        tlm_query_tasks = [asyncio.create_task(tlm_coro) for tlm_coro in tlm_coroutines]

        return await asyncio.wait_for(asyncio.gather(*tlm_query_tasks), timeout=timeout)  # type: ignore[arg-type]

    def prompt(self, prompt: str, options: Optional[TLMOptions] = None) -> TLMResponse:
        """
        Get response and confidence from TLM.

        Args:
            prompt (str): prompt for the TLM
            options (Optional[TLMOptions]): options to parameterize TLM with. Defaults to None.
        Returns:
            TLMResponse: [TLMResponse](#class-tlmresponse) object containing the response and confidence score
        """
        return self._event_loop.run_until_complete(
            self.prompt_async(
                prompt,
                options,
            )
        )

    async def prompt_async(
        self,
        prompt: str,
        options: Optional[TLMOptions] = None,
        client_session: Optional[aiohttp.ClientSession] = None,
        retries: int = 0,
    ) -> TLMResponse:
        """
        (Asynchronously) Get response and confidence from TLM.

        Args:
            prompt (str): prompt for the TLM
            options (Optional[TLMOptions]): options to parameterize TLM with. Defaults to None.
            client_session (Optional[aiohttp.ClientSession]): async HTTP session to use for TLM query. Defaults to None.
            retries (int): number of retries for TLM query. Defaults to 0.
        Returns:
            TLMResponse: [TLMResponse](#class-tlmresponse) object containing the response and confidence score
        """
        async with self._query_semaphore:
            tlm_response = await api.tlm_prompt(
                self._api_key,
                prompt,
                self._quality_preset,
                cast(JSONDict, options),
                client_session,
                retries=retries,
            )

        return {
            "response": tlm_response["response"],
            "confidence_score": tlm_response["confidence_score"],
        }

    def get_confidence_score(
        self, prompt: str, response: str, options: Optional[TLMOptions] = None
    ) -> float:
        """Gets confidence score for prompt-response pair.

        Args:
            prompt: prompt for the TLM
            response: response for the TLM to evaluate
            options (Optional[TLMOptions]): options to parameterize TLM with. Defaults to None.
        Returns:
            float corresponding to the TLM's confidence score
        """
        return self._event_loop.run_until_complete(
            self.get_confidence_score_async(
                prompt,
                response,
                options,
            )
        )

    async def get_confidence_score_async(
        self,
        prompt: str,
        response: str,
        options: Optional[TLMOptions] = None,
        client_session: Optional[aiohttp.ClientSession] = None,
        retries: int = 0,
    ) -> float:
        """(Asynchronously) gets confidence score for prompt-response pair.

        Args:
            prompt: prompt for the TLM
            response: response for the TLM  to evaluate
            options (Optional[TLMOptions]): options to parameterize TLM with. Defaults to None.
            client_session (Optional[aiohttp.ClientSession]): async HTTP session to use for TLM query. Defaults to None.
            retries (int): number of retries for TLM query. Defaults to 0.
        Returns:
            float corresponding to the TLM's confidence score

        """
        if self._quality_preset == "base":
            raise ValueError(
                "Cannot get confidence score with `base` quality_preset -- choose a higher preset."
            )

        async with self._query_semaphore:
            return cast(
                float,
                (
                    await api.tlm_get_confidence_score(
                        self._api_key,
                        prompt,
                        response,
                        self._quality_preset,
                        cast(JSONDict, options),
                        client_session,
                        retries=retries,
                    )
                )["confidence_score"],
            )


def is_notebook() -> bool:
    """Returns True if running in a notebook, False otherwise."""
    try:
        get_ipython = sys.modules["IPython"].get_ipython
        if "IPKernelApp" in get_ipython().config:
            return True

        return False
    except:
        return False<|MERGE_RESOLUTION|>--- conflicted
+++ resolved
@@ -1,17 +1,13 @@
 """
 Cleanlab TLM is a Large Language Model that gives more reliable answers and quantifies its uncertainty in these answers
 """
-<<<<<<< HEAD
-
-from typing import cast, Literal, Optional, TypedDict
-=======
+
 import asyncio
 import sys
-from typing import Coroutine, cast, List, Literal, Optional, TypedDict, Union
+from typing import cast, Coroutine, cast, List, Literal, Optional, TypedDict, Union
 
 import aiohttp
 
->>>>>>> baccd99e
 from cleanlab_studio.internal.api import api
 from cleanlab_studio.internal.types import JSONDict
 
