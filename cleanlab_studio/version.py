--- conflicted
+++ resolved
@@ -1,11 +1,7 @@
 # Note to developers:
 # Consider if backend's MIN_CLI_VERSION needs updating when pushing any changes to this file.
 
-<<<<<<< HEAD
-__version__ = "2.2.2"
-=======
-__version__ = "2.4.1"
->>>>>>> 1f8c95f9
+__version__ = "2.4.2"
 
 SCHEMA_VERSION = "0.2.0"
 MIN_SCHEMA_VERSION = "0.1.0"
