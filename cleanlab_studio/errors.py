from asyncio import Handle
import pathlib
from typing import Union


class HandledError(Exception):
    pass


class InvalidUUIDError(HandledError):
    pass


class InvalidDatasetError(HandledError):
    pass


class EmptyDatasetError(HandledError):
    pass


class ColumnMismatchError(HandledError):
    pass


class InvalidSchemaError(HandledError):
    pass


class MissingPathError(HandledError):
    pass


class NotInstalledError(HandledError):
    pass


class SettingsError(HandledError):
    pass


class ValidationError(HandledError):
    pass


class UploadError(HandledError):
    pass


class VersionError(HandledError):
    pass


class MissingAPIKeyError(HandledError):
    pass


class APIError(Exception):
    pass


class IngestionError(APIError):
    def __init__(self, error_type: str, message: str) -> None:
        self.error_type = error_type
        self.message = message

    def __str__(self) -> str:
        return f"{self.error_type}: {self.message}"


class APITimeoutError(HandledError):
    pass


class RateLimitError(HandledError):
    def __init__(self, message: str, retry_after: int):
        self.message = message
        self.retry_after = retry_after


class TlmBadRequest(HandledError):
    pass


class TlmServerError(APIError):
    def __init__(self, message: str, status_code: int) -> None:
        self.message = message
        self.status_code = status_code


class TlmPartialSuccess(APIError):
    """TLM request partially succeeded. Still returns result to user."""

    pass


class UnsupportedVersionError(HandledError):
    def __init__(self) -> None:
        super().__init__(
            "cleanlab-studio is out of date and must be upgraded. Run 'pip install --upgrade cleanlab-studio'."
        )


class AuthError(HandledError):
    def __init__(self) -> None:
        super().__init__(
            "API key is invalid. Check https://app.cleanlab.ai/upload for your current API key."
        )


class InternalError(HandledError):
    pass


class CleansetError(InternalError):
    pass


class CleansetHandledError(InternalError):
    DEFAULT_ERROR_MESSAGE = "Please try again or contact support@cleanlab.ai if the issue persists."

    def __init__(self, error_type: str, error_message: str) -> None:
        self.error_type = error_type
        self.error_message = error_message

    def __str__(self) -> str:
        error_msg = f"{self.error_type}\n"
        if self.error_message:
            error_msg += f"{self.error_message}\n"
        error_msg += f"{self.DEFAULT_ERROR_MESSAGE}"
        return error_msg


class InvalidSchemaTypeError(ValueError):
    def __init__(self, msg: str) -> None:
        self.msg = msg

    def __str__(self) -> str:
        return f"{self.msg}\nSee [/guide/concepts/datasets/#schemas] for more information."


class InvalidProjectConfiguration(HandledError):
    pass


<<<<<<< HEAD
class DeploymentError(HandledError):
    pass
=======
class InvalidFilepathError(HandledError):
    def __init__(self, filepath: Union[str, pathlib.Path] = "") -> None:
        if isinstance(filepath, pathlib.Path):
            filepath = str(filepath)
        super().__init__(f"File could not be found at {filepath}. Please check the file path.")
>>>>>>> 047a9231
<|MERGE_RESOLUTION|>--- conflicted
+++ resolved
@@ -143,13 +143,13 @@
     pass
 
 
-<<<<<<< HEAD
+
 class DeploymentError(HandledError):
     pass
-=======
+
+  
 class InvalidFilepathError(HandledError):
     def __init__(self, filepath: Union[str, pathlib.Path] = "") -> None:
         if isinstance(filepath, pathlib.Path):
             filepath = str(filepath)
-        super().__init__(f"File could not be found at {filepath}. Please check the file path.")
->>>>>>> 047a9231
+        super().__init__(f"File could not be found at {filepath}. Please check the file path.")