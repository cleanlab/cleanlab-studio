--- conflicted
+++ resolved
@@ -50,9 +50,6 @@
     pass
 
 
-<<<<<<< HEAD
-class APITimeoutError(HandledError):
-=======
 class IngestionError(APIError):
     def __init__(self, error_type: str, message: str) -> None:
         self.error_type = error_type
@@ -62,8 +59,7 @@
         return f"{self.error_type}: {self.message}"
 
 
-class APITimeoutError(APIError):
->>>>>>> 9bc750c2
+class APITimeoutError(HandledError):
     pass
 
 
