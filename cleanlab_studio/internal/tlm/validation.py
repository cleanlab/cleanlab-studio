import os
from typing import Union, Sequence, List, Dict, Any
from cleanlab_studio.errors import ValidationError
from cleanlab_studio.internal.constants import (
    _VALID_TLM_MODELS,
    TLM_MAX_TOKEN_RANGE,
    TLM_NUM_CANDIDATE_RESPONSES_RANGE,
    TLM_NUM_CONSISTENCY_SAMPLES_RANGE,
    TLM_VALID_LOG_OPTIONS,
    TLM_VALID_GET_TRUSTWORTHINESS_SCORE_KWARGS,
)


SKIP_VALIDATE_TLM_OPTIONS: bool = (
    os.environ.get("CLEANLAB_STUDIO_SKIP_VALIDATE_TLM_OPTIONS", "false").lower() == "true"
)


def validate_tlm_prompt(prompt: Union[str, Sequence[str]]) -> None:
    if isinstance(prompt, str):
        return

    elif isinstance(prompt, Sequence):
        if any(not isinstance(p, str) for p in prompt):
            raise ValidationError(
                "Some items in prompt are of invalid types, all items in the prompt list must be of type str."
            )

    else:
        raise ValidationError(
            f"Invalid type {type(prompt)}, prompt must either be strings or list/iterable of strings."
        )


def validate_tlm_try_prompt(prompt: Sequence[str]) -> None:
    if isinstance(prompt, str):
        raise ValidationError(f"Invalid type str, prompt must be a list/iterable of strings.")

    elif isinstance(prompt, Sequence):
        if any(not isinstance(p, str) for p in prompt):
            raise ValidationError(
                "Some items in prompt are of invalid types, all items in the prompt list must be of type str."
            )

    else:
        raise ValidationError(
            f"Invalid type {type(prompt)}, prompt must be a list/iterable of strings."
        )


def validate_tlm_prompt_response(
    prompt: Union[str, Sequence[str]], response: Union[str, Sequence[str]]
) -> None:
    if isinstance(prompt, str):
        if not isinstance(response, str):
            raise ValidationError(
                "response type must match prompt type. "
                f"prompt was provided as str but response is of type {type(response)}"
            )

    elif isinstance(prompt, Sequence):
        # str is considered a Sequence, we want to explicitly check that response is not a string
        if not isinstance(response, Sequence) or isinstance(response, str):
            raise ValidationError(
                "response type must match prompt type. "
                f"prompt was provided as type {type(prompt)} but response is of type {type(response)}"
            )

        if len(prompt) != len(response):
            raise ValidationError("Length of the prompt and response lists must match.")

        if any(not isinstance(p, str) for p in prompt):
            raise ValidationError(
                "Some items in prompt are of invalid types, all items in the prompt list must be of type str."
            )
        if any(not isinstance(r, str) for r in response):
            raise ValidationError(
                "Some items in response are of invalid types, all items in the response list must be of type str."
            )

    else:
        raise ValidationError(
            f"Invalid type {type(prompt)}, prompt must either be strings or list/iterable of strings."
        )


def validate_try_tlm_prompt_response(prompt: Sequence[str], response: Sequence[str]) -> None:
    if isinstance(prompt, str):
        raise ValidationError(f"Invalid type str, prompt must be a list/iterable of strings.")

    elif isinstance(prompt, Sequence):
        if not isinstance(response, Sequence):
            raise ValidationError(
                "response type must match prompt type. "
                f"prompt was provided as type {type(prompt)} but response is of type {type(response)}"
            )

        if len(prompt) != len(response):
            raise ValidationError("Length of the prompt and response lists must match.")

        if any(not isinstance(p, str) for p in prompt):
            raise ValidationError(
                "Some items in prompt are of invalid types, all items in the prompt list must be of type str."
            )
        if any(not isinstance(r, str) for r in response):
            raise ValidationError(
                "Some items in response are of invalid types, all items in the response list must be of type str."
            )

    else:
        raise ValidationError(
            f"Invalid type {type(prompt)}, prompt must be a list/iterable of strings."
        )


def validate_tlm_options(options: Any) -> None:
    from cleanlab_studio.studio.trustworthy_language_model import TLMOptions

    if SKIP_VALIDATE_TLM_OPTIONS:
        return

    if not isinstance(options, dict):
        raise ValidationError(
            "options must be a TLMOptions object.\n"
            "See: https://help.cleanlab.ai/reference/python/trustworthy_language_model/#class-tlmoptions"
        )

    invalid_keys = set(options.keys()) - set(TLMOptions.__annotations__.keys())
    if invalid_keys:
        raise ValidationError(
            f"Invalid keys in options dictionary: {invalid_keys}.\n"
            "See https://help.cleanlab.ai/reference/python/trustworthy_language_model/#class-tlmoptions for valid options"
        )

    for option, val in options.items():
        if option == "max_tokens":
            if not isinstance(val, int):
                raise ValidationError(f"Invalid type {type(val)}, max_tokens must be an integer")

            if val < TLM_MAX_TOKEN_RANGE[0] or val > TLM_MAX_TOKEN_RANGE[1]:
                raise ValidationError(
                    f"Invalid value {val}, max_tokens must be in the range {TLM_MAX_TOKEN_RANGE}"
                )

        elif option == "model":
            if val not in _VALID_TLM_MODELS:
                raise ValidationError(
                    f"{val} is not a supported model, valid models include: {_VALID_TLM_MODELS}"
                )

        elif option == "num_candidate_responses":
            if not isinstance(val, int):
                raise ValidationError(
                    f"Invalid type {type(val)}, num_candidate_responses must be an integer"
                )

            if (
                val < TLM_NUM_CANDIDATE_RESPONSES_RANGE[0]
                or val > TLM_NUM_CANDIDATE_RESPONSES_RANGE[1]
            ):
                raise ValidationError(
                    f"Invalid value {val}, num_candidate_responses must be in the range {TLM_NUM_CANDIDATE_RESPONSES_RANGE}"
                )

        elif option == "num_consistency_samples":
            if not isinstance(val, int):
                raise ValidationError(
                    f"Invalid type {type(val)}, num_consistency_samples must be an integer"
                )

            if (
                val < TLM_NUM_CONSISTENCY_SAMPLES_RANGE[0]
                or val > TLM_NUM_CONSISTENCY_SAMPLES_RANGE[1]
            ):
                raise ValidationError(
                    f"Invalid value {val}, num_consistency_samples must be in the range {TLM_NUM_CONSISTENCY_SAMPLES_RANGE}"
                )

        elif option == "use_self_reflection":
            if not isinstance(val, bool):
                raise ValidationError(
                    f"Invalid type {type(val)}, use_self_reflection must be a boolean"
                )

        elif option == "log":
            if not isinstance(val, list):
                raise ValidationError(f"Invalid type {type(val)}, log must be a list of strings.")

<<<<<<< HEAD
            invalid_log_options = set(option["log"]) - TLM_VALID_LOG_OPTIONS
=======
            invalid_log_options = set(val) - TLM_VALID_LOG_OPTIONS
>>>>>>> 192d341d

            if invalid_log_options:
                raise ValidationError(
                    f"Invalid options for log: {invalid_log_options}. Valid options include: {TLM_VALID_LOG_OPTIONS}"
                )


<<<<<<< HEAD
def process_get_trustworthiness_score_kwargs(
    prompt: Union[str, Sequence[str]], kwargs_dict: Dict[str, Any]
) -> Union[Dict[str, Any], List[Dict[str, Any]]]:

    invalid_kwargs = set(kwargs_dict.keys()) - TLM_VALID_GET_TRUSTWORTHINESS_SCORE_KWARGS
    if invalid_kwargs:
        raise ValidationError(
            f"Invalid kwargs provided: {invalid_kwargs}. Valid kwargs include: {TLM_VALID_LOG_OPTIONS}"
        )

    # checking validity/format of each input kwarg, each one might require a different format
    for key, val in kwargs_dict.items():
        if key == "perplexity":
            if isinstance(prompt, str):
                if not (val is None or isinstance(val, float) or isinstance(val, int)):
                    raise ValidationError(
                        f"Invalid type {type(val)}, perplexity should be a float when prompt is a str."
                    )
                if val is not None and not 0 <= val <= 1:
                    raise ValidationError("Perplexity values must be between 0 and 1")

            elif isinstance(prompt, Sequence):
                if not isinstance(val, Sequence):
                    raise ValidationError(
                        f"Invalid type {type(val)}, perplexity should be a sequence when prompt is a sequence"
                    )
                if len(prompt) != len(val):
                    raise ValidationError("Length of the prompt and perplexity lists must match.")
                if not all(v is None or 0 <= v <= 1 for v in val):
                    raise ValidationError("Perplexity values must be between 0 and 1")

            else:
                raise ValidationError(
                    f"Invalid type {type(val)}, perplexity must be either a sequence or a float"
                )

    # format kwargs into a list of dictionaries (each dict representing one example)
    # if only one input, this is already the right format
    if isinstance(prompt, str):
        return kwargs_dict

    # otherwise, prompt is a sequence (this was validated prior)
    # if kwargs_dict is empty, return empty dicts that has the same length as prompt sequence
    if len(kwargs_dict) == 0:
        return [{}] * len(prompt)

    # kwargs_dict is not empty, transpose the dict of lists -> list of dicts, same length as prompt sequence
    kwarg_keys = kwargs_dict.keys()
    kwarg_values_transposed = zip(*kwargs_dict.values())
    return [
        {key: value for key, value in zip(kwarg_keys, values)} for values in kwarg_values_transposed
=======
def process_response_and_kwargs(
    response: Union[str, Sequence[str]],
    kwargs_dict: Dict[str, Any],
) -> Union[Dict[str, Any], List[Dict[str, Any]]]:

    if not SKIP_VALIDATE_TLM_OPTIONS:
        invalid_kwargs = set(kwargs_dict.keys()) - TLM_VALID_GET_TRUSTWORTHINESS_SCORE_KWARGS
        if invalid_kwargs:
            raise ValidationError(
                f"Invalid kwargs provided: {invalid_kwargs}. Valid kwargs include: {TLM_VALID_LOG_OPTIONS}"
            )

        # checking validity/format of each input kwarg, each one might require a different format
        for key, val in kwargs_dict.items():
            if key == "perplexity":
                if isinstance(response, str):
                    if not (val is None or isinstance(val, float) or isinstance(val, int)):
                        raise ValidationError(
                            f"Invalid type {type(val)}, perplexity should be a float when response is a str."
                        )
                    if val is not None and not 0 <= val <= 1:
                        raise ValidationError("Perplexity values must be between 0 and 1")

                elif isinstance(response, Sequence):
                    if not isinstance(val, Sequence):
                        raise ValidationError(
                            f"Invalid type {type(val)}, perplexity should be a sequence when response is a sequence"
                        )
                    if len(response) != len(val):
                        raise ValidationError(
                            "Length of the response and perplexity lists must match."
                        )

                    for v in val:
                        if not (v is None or isinstance(v, float) or isinstance(v, int)):
                            raise ValidationError(
                                f"Invalid type {type(v)}, perplexity values must be a float"
                            )

                        if v is not None and not 0 <= v <= 1:
                            raise ValidationError("Perplexity values must be between 0 and 1")

                else:
                    raise ValidationError(
                        f"Invalid type {type(val)}, perplexity must be either a sequence or a float"
                    )

    # format responses and kwargs into the appropriate formats
    combined_response = {"response": response, **kwargs_dict}

    if isinstance(response, str):
        return combined_response

    # else, there are multiple responses
    # transpose the dict of lists -> list of dicts, same length as prompt/response sequence
    combined_response_keys = combined_response.keys()
    combined_response_values_transposed = zip(*combined_response.values())
    return [
        {key: value for key, value in zip(combined_response_keys, values)}
        for values in combined_response_values_transposed
>>>>>>> 192d341d
    ]<|MERGE_RESOLUTION|>--- conflicted
+++ resolved
@@ -1,15 +1,15 @@
 import os
-from typing import Union, Sequence, List, Dict, Any
+from typing import Any, Dict, List, Sequence, Union
+
 from cleanlab_studio.errors import ValidationError
 from cleanlab_studio.internal.constants import (
     _VALID_TLM_MODELS,
     TLM_MAX_TOKEN_RANGE,
     TLM_NUM_CANDIDATE_RESPONSES_RANGE,
     TLM_NUM_CONSISTENCY_SAMPLES_RANGE,
+    TLM_VALID_GET_TRUSTWORTHINESS_SCORE_KWARGS,
     TLM_VALID_LOG_OPTIONS,
-    TLM_VALID_GET_TRUSTWORTHINESS_SCORE_KWARGS,
 )
-
 
 SKIP_VALIDATE_TLM_OPTIONS: bool = (
     os.environ.get("CLEANLAB_STUDIO_SKIP_VALIDATE_TLM_OPTIONS", "false").lower() == "true"
@@ -186,11 +186,7 @@
             if not isinstance(val, list):
                 raise ValidationError(f"Invalid type {type(val)}, log must be a list of strings.")
 
-<<<<<<< HEAD
-            invalid_log_options = set(option["log"]) - TLM_VALID_LOG_OPTIONS
-=======
             invalid_log_options = set(val) - TLM_VALID_LOG_OPTIONS
->>>>>>> 192d341d
 
             if invalid_log_options:
                 raise ValidationError(
@@ -198,59 +194,6 @@
                 )
 
 
-<<<<<<< HEAD
-def process_get_trustworthiness_score_kwargs(
-    prompt: Union[str, Sequence[str]], kwargs_dict: Dict[str, Any]
-) -> Union[Dict[str, Any], List[Dict[str, Any]]]:
-
-    invalid_kwargs = set(kwargs_dict.keys()) - TLM_VALID_GET_TRUSTWORTHINESS_SCORE_KWARGS
-    if invalid_kwargs:
-        raise ValidationError(
-            f"Invalid kwargs provided: {invalid_kwargs}. Valid kwargs include: {TLM_VALID_LOG_OPTIONS}"
-        )
-
-    # checking validity/format of each input kwarg, each one might require a different format
-    for key, val in kwargs_dict.items():
-        if key == "perplexity":
-            if isinstance(prompt, str):
-                if not (val is None or isinstance(val, float) or isinstance(val, int)):
-                    raise ValidationError(
-                        f"Invalid type {type(val)}, perplexity should be a float when prompt is a str."
-                    )
-                if val is not None and not 0 <= val <= 1:
-                    raise ValidationError("Perplexity values must be between 0 and 1")
-
-            elif isinstance(prompt, Sequence):
-                if not isinstance(val, Sequence):
-                    raise ValidationError(
-                        f"Invalid type {type(val)}, perplexity should be a sequence when prompt is a sequence"
-                    )
-                if len(prompt) != len(val):
-                    raise ValidationError("Length of the prompt and perplexity lists must match.")
-                if not all(v is None or 0 <= v <= 1 for v in val):
-                    raise ValidationError("Perplexity values must be between 0 and 1")
-
-            else:
-                raise ValidationError(
-                    f"Invalid type {type(val)}, perplexity must be either a sequence or a float"
-                )
-
-    # format kwargs into a list of dictionaries (each dict representing one example)
-    # if only one input, this is already the right format
-    if isinstance(prompt, str):
-        return kwargs_dict
-
-    # otherwise, prompt is a sequence (this was validated prior)
-    # if kwargs_dict is empty, return empty dicts that has the same length as prompt sequence
-    if len(kwargs_dict) == 0:
-        return [{}] * len(prompt)
-
-    # kwargs_dict is not empty, transpose the dict of lists -> list of dicts, same length as prompt sequence
-    kwarg_keys = kwargs_dict.keys()
-    kwarg_values_transposed = zip(*kwargs_dict.values())
-    return [
-        {key: value for key, value in zip(kwarg_keys, values)} for values in kwarg_values_transposed
-=======
 def process_response_and_kwargs(
     response: Union[str, Sequence[str]],
     kwargs_dict: Dict[str, Any],
@@ -311,5 +254,4 @@
     return [
         {key: value for key, value in zip(combined_response_keys, values)}
         for values in combined_response_values_transposed
->>>>>>> 192d341d
     ]