--- conflicted
+++ resolved
@@ -1,10 +1,6 @@
 import os
-<<<<<<< HEAD
 from typing import Any, Dict, List, Sequence, Union
 
-=======
-from typing import Union, Sequence, List, Dict, Tuple, Any
->>>>>>> 051d1340
 from cleanlab_studio.errors import ValidationError
 from cleanlab_studio.internal.constants import (
     _VALID_TLM_MODELS,
