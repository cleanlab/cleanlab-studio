--- conflicted
+++ resolved
@@ -8,11 +8,8 @@
     _VALID_TLM_MODELS,
     TLM_NUM_CANDIDATE_RESPONSES_RANGE,
     TLM_NUM_CONSISTENCY_SAMPLES_RANGE,
-<<<<<<< HEAD
     TLM_SIMILARITY_MEASURES,
-=======
     TLM_REASONING_EFFORT_VALUES,
->>>>>>> 5477a71a
     TLM_VALID_GET_TRUSTWORTHINESS_SCORE_KWARGS,
     TLM_VALID_KWARGS,
     TLM_VALID_LOG_OPTIONS,
@@ -236,17 +233,16 @@
                     f"Invalid type {type(val)}, use_self_reflection must be a boolean"
                 )
 
-<<<<<<< HEAD
         elif option == "similarity_measure":
             if val not in TLM_SIMILARITY_MEASURES:
                 raise ValidationError(
                     f"Invalid value for similarity_measure: {val}, valid measures include: {TLM_SIMILARITY_MEASURES}"
-=======
+                )
+
         elif option == "reasoning_effort":
             if val not in TLM_REASONING_EFFORT_VALUES:
                 raise ValidationError(
                     f"Invalid value {val}, reasoning_effort must be one of {TLM_REASONING_EFFORT_VALUES}"
->>>>>>> 5477a71a
                 )
 
         elif option == "log":
