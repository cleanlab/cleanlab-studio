--- conflicted
+++ resolved
@@ -424,7 +424,18 @@
     return cast(Dict[str, str], res.json())
 
 
-<<<<<<< HEAD
+def get_deployed_model_info(api_key: str, model_id: str) -> Dict[str, str]:
+    """Get info about deployed model, including model id, name, cleanset id, dataset id, projectid, updated_at, status, and tasktype"""
+    check_uuid_well_formed(model_id, "model ID")
+    res = requests.get(
+        f"{model_base_url}/{model_id}",
+        headers=_construct_headers(api_key),
+    )
+    handle_api_error(res)
+
+    return cast(Dict[str, str], res.json())
+
+
 def tlm_retry(func: Callable) -> Callable:
     """Implements TLM retry decorator, with special handling for rate limit retries."""
 
@@ -456,21 +467,6 @@
 
 @tlm_retry
 async def tlm_prompt(
-=======
-def get_deployed_model_info(api_key: str, model_id: str) -> Dict[str, str]:
-    """Get info about deployed model, including model id, name, cleanset id, dataset id, projectid, updated_at, status, and tasktype"""
-    check_uuid_well_formed(model_id, "model ID")
-    res = requests.get(
-        f"{model_base_url}/{model_id}",
-        headers=_construct_headers(api_key),
-    )
-    handle_api_error(res)
-
-    return cast(Dict[str, str], res.json())
-
-
-def tlm_prompt(
->>>>>>> f9b3a75d
     api_key: str,
     prompt: str,
     quality_preset: str,
