--- conflicted
+++ resolved
@@ -3,26 +3,16 @@
 import os
 import time
 from typing import Callable, cast, List, Optional, Tuple, Dict, Union, Any
-<<<<<<< HEAD
-
-from cleanlab_studio.errors import (
-    APIError,
-    IngestionError,
-    RateLimitError,
-    TlmBadRequest,
-    TlmServerError,
-)
-from cleanlab_studio.internal.tlm.concurrency import TlmRateHandler
-=======
+
 from cleanlab_studio.errors import (
     APIError,
     IngestionError,
     InvalidProjectConfiguration,
     RateLimitError,
     TlmBadRequest,
+    TlmServerError,
 )
-from cleanlab_studio.internal.util import get_basic_info, obfuscate_stack_trace
->>>>>>> 2837453a
+from cleanlab_studio.internal.tlm.concurrency import TlmRateHandler
 
 import aiohttp
 import aiohttp.client_exceptions
