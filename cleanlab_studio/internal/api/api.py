import asyncio
import io
from math import e
import os
import time
from typing import Callable, cast, List, Optional, Tuple, Dict, Union, Any
<<<<<<< HEAD
from cleanlab_studio.errors import APIError, IngestionError, RateLimitError, TlmQueryTooLargeError
=======
from cleanlab_studio.errors import APIError, RateLimitError, TlmBadRequest
>>>>>>> c948479b

import aiohttp
import requests
from tqdm import tqdm
import pandas as pd
import numpy as np
import numpy.typing as npt

try:
    import snowflake

    snowflake_exists = True
except ImportError:
    snowflake_exists = False

try:
    import pyspark.sql

    pyspark_exists = True
except ImportError:
    pyspark_exists = False

from cleanlab_studio.internal.types import JSONDict, SchemaOverride
from cleanlab_studio.version import __version__
from cleanlab_studio.errors import NotInstalledError
from cleanlab_studio.internal.api.api_helper import check_uuid_well_formed


base_url = os.environ.get("CLEANLAB_API_BASE_URL", "https://api.cleanlab.ai/api")
cli_base_url = f"{base_url}/cli/v0"
upload_base_url = f"{base_url}/upload/v1"
dataset_base_url = f"{base_url}/datasets"
project_base_url = f"{base_url}/projects"
cleanset_base_url = f"{base_url}/cleansets"
model_base_url = f"{base_url}/v1/deployment"
tlm_base_url = f"{base_url}/v0/trustworthy_llm"


def _construct_headers(
    api_key: Optional[str], content_type: Optional[str] = "application/json"
) -> JSONDict:
    retval = dict()
    if api_key:
        retval["Authorization"] = f"bearer {api_key}"
    if content_type:
        retval["Content-Type"] = content_type
    retval["Client-Type"] = "python-api"
    return retval


def handle_api_error(res: requests.Response) -> None:
    handle_api_error_from_json(res.json())


def handle_api_error_from_json(res_json: JSONDict) -> None:
    if "code" in res_json and "description" in res_json:  # AuthError or UserQuotaError format
        if res_json["code"] == "user_soft_quota_exceeded":
            pass  # soft quota limit is going away soon, so ignore it
        else:
            raise APIError(res_json["description"])
    if res_json.get("error", None) is not None:
        raise APIError(res_json["error"])


def handle_rate_limit_error_from_resp(resp: aiohttp.ClientResponse) -> None:
    """Catches 429 (rate limit) errors."""
    if resp.status == 429:
        raise RateLimitError(
            f"Rate limit exceeded on {resp.url}", int(resp.headers.get("Retry-After", 0))
        )


async def handle_tlm_client_error_from_resp(resp: aiohttp.ClientResponse) -> None:
    """Catches 4XX (client error) errors."""
    if 400 <= resp.status < 500:
        try:
            res_json = await resp.json()
            error_message = res_json["error"]
        except Exception:
            error_message = "Client error occurred."

        raise TlmBadRequest(error_message)


def validate_api_key(api_key: str) -> bool:
    res = requests.get(
        cli_base_url + "/validate",
        json=dict(api_key=api_key),
        headers=_construct_headers(api_key),
    )
    handle_api_error(res)
    valid: bool = res.json()["valid"]
    return valid


def is_valid_client_version() -> bool:
    res = requests.post(cli_base_url + "/check_client_version", json=dict(version=__version__))
    handle_api_error(res)
    valid: bool = res.json()["valid"]
    return valid


def initialize_upload(
    api_key: str, filename: str, file_type: str, file_size: int
) -> Tuple[str, List[int], List[str]]:
    res = requests.post(
        f"{upload_base_url}/file/initialize",
        json=dict(size_in_bytes=str(file_size), filename=filename, file_type=file_type),
        headers=_construct_headers(api_key),
    )
    handle_api_error(res)
    upload_id: str = res.json()["upload_id"]
    part_sizes: List[int] = res.json()["part_sizes"]
    presigned_posts: List[str] = res.json()["presigned_posts"]
    return upload_id, part_sizes, presigned_posts


def complete_file_upload(api_key: str, upload_id: str, upload_parts: List[JSONDict]) -> None:
    check_uuid_well_formed(upload_id, "upload ID")
    request_json = dict(upload_id=upload_id, upload_parts=upload_parts)
    res = requests.post(
        f"{upload_base_url}/file/complete",
        json=request_json,
        headers=_construct_headers(api_key),
    )
    handle_api_error(res)


def confirm_upload(
    api_key: str,
    upload_id: str,
    schema_overrides: Optional[List[SchemaOverride]],
) -> None:
    check_uuid_well_formed(upload_id, "upload ID")
    request_json = dict(upload_id=upload_id, schema_overrides=schema_overrides)
    res = requests.post(
        f"{upload_base_url}/confirm",
        json=request_json,
        headers=_construct_headers(api_key),
    )
    handle_api_error(res)


def update_schema(
    api_key: str,
    dataset_id: str,
    schema_overrides: List[SchemaOverride],
) -> None:
    check_uuid_well_formed(dataset_id, "dataset ID")
    request_json = dict(dataset_id=dataset_id, schema_updates=schema_overrides)
    res = requests.patch(
        f"{upload_base_url}/schema",
        json=request_json,
        headers=_construct_headers(api_key),
    )
    handle_api_error(res)


def get_ingestion_status(api_key: str, upload_id: str) -> JSONDict:
    check_uuid_well_formed(upload_id, "upload ID")
    res = requests.get(
        f"{upload_base_url}/total_progress",
        params=dict(upload_id=upload_id),
        headers=_construct_headers(api_key),
    )
    handle_api_error(res)
    res_json: JSONDict = res.json()
    return res_json


def get_dataset_id(api_key: str, upload_id: str) -> JSONDict:
    check_uuid_well_formed(upload_id, "upload ID")
    res = requests.get(
        f"{upload_base_url}/dataset_id",
        params=dict(upload_id=upload_id),
        headers=_construct_headers(api_key),
    )
    handle_api_error(res)
    res_json: JSONDict = res.json()
    return res_json


def get_project_of_cleanset(api_key: str, cleanset_id: str) -> str:
    check_uuid_well_formed(cleanset_id, "cleanset ID")
    res = requests.get(
        cli_base_url + f"/cleansets/{cleanset_id}/project",
        headers=_construct_headers(api_key),
    )
    handle_api_error(res)
    project_id: str = res.json()["project_id"]
    return project_id


def get_label_column_of_project(api_key: str, project_id: str) -> str:
    check_uuid_well_formed(project_id, "project ID")
    res = requests.get(
        cli_base_url + f"/projects/{project_id}/label_column",
        headers=_construct_headers(api_key),
    )
    handle_api_error(res)
    label_column: str = res.json()["label_column"]
    return label_column


def download_cleanlab_columns(
    api_key: str,
    cleanset_id: str,
    include_cleanlab_columns: bool = True,
    include_project_details: bool = False,
    to_spark: bool = False,
) -> Any:
    """
    Download all rows from specified Cleanlab columns

    :param api_key:
    :param cleanset_id:
    :param include_cleanlab_columns: whether to download all Cleanlab columns or just the clean_label column
    :param include_project_details: whether to download columns related to project status such as resolved rows, actions taken, etc.
    :return: return a dataframe, either pandas or spark. Type is Any because don't want to require spark installed
    """
    check_uuid_well_formed(cleanset_id, "cleanset ID")
    res = requests.get(
        cli_base_url + f"/cleansets/{cleanset_id}/columns",
        params=dict(
            to_spark=to_spark,
            include_cleanlab_columns=include_cleanlab_columns,
            include_project_details=include_project_details,
        ),
        headers=_construct_headers(api_key),
    )
    handle_api_error(res)
    id_col = get_id_column(api_key, cleanset_id)
    cleanset_json: str = res.json()["cleanset_json"]
    if to_spark:
        if not pyspark_exists:
            raise NotInstalledError(
                "pyspark is not installed. Please install pyspark to download cleanlab columns as a pyspark DataFrame."
            )
        from pyspark.sql import SparkSession

        spark = SparkSession.builder.getOrCreate()
        rdd = spark.sparkContext.parallelize([cleanset_json])
        cleanset_pyspark: pyspark.sql.DataFrame = spark.read.json(rdd)
        cleanset_pyspark = cleanset_pyspark.withColumnRenamed("id", id_col)
        cleanset_pyspark = cleanset_pyspark.sort(id_col)
        return cleanset_pyspark

    cleanset_json_io = io.StringIO(cleanset_json)
    cleanset_pd: pd.DataFrame = pd.read_json(cleanset_json_io, orient="table")
    cleanset_pd.rename(columns={"id": id_col}, inplace=True)
    cleanset_pd.sort_values(by=id_col, inplace=True)
    return cleanset_pd


def download_array(
    api_key: str, cleanset_id: str, name: str
) -> Union[npt.NDArray[np.float_], pd.DataFrame]:
    check_uuid_well_formed(cleanset_id, "cleanset ID")
    res = requests.get(
        cli_base_url + f"/cleansets/{cleanset_id}/{name}",
        headers=_construct_headers(api_key),
    )
    handle_api_error(res)
    res_json: JSONDict = res.json()
    if res_json["success"]:
        if res_json["array_type"] == "numpy":
            np_data: npt.NDArray[np.float_] = np.array(res_json[name])
            return np_data
        pd_data: pd.DataFrame = pd.read_json(res_json[name], orient="records")
        return pd_data
    raise APIError(f"{name} for cleanset {cleanset_id} not found")


def get_id_column(api_key: str, cleanset_id: str) -> str:
    check_uuid_well_formed(cleanset_id, "cleanset ID")
    res = requests.get(
        cli_base_url + f"/cleansets/{cleanset_id}/id_column",
        headers=_construct_headers(api_key),
    )
    handle_api_error(res)
    id_column: str = res.json()["id_column"]
    return id_column


def get_dataset_of_project(api_key: str, project_id: str) -> str:
    check_uuid_well_formed(project_id, "project ID")
    res = requests.get(
        cli_base_url + f"/projects/{project_id}/dataset",
        headers=_construct_headers(api_key),
    )
    handle_api_error(res)
    dataset_id: str = res.json()["dataset_id"]
    return dataset_id


def get_dataset_schema(api_key: str, dataset_id: str) -> JSONDict:
    check_uuid_well_formed(dataset_id, "dataset ID")
    res = requests.get(
        cli_base_url + f"/datasets/{dataset_id}/schema",
        headers=_construct_headers(api_key),
    )
    handle_api_error(res)
    schema: JSONDict = res.json()["schema"]
    return schema


def get_dataset_details(api_key: str, dataset_id: str, task_type: Optional[str]) -> JSONDict:
    check_uuid_well_formed(dataset_id, "dataset ID")
    res = requests.get(
        project_base_url + f"/dataset_details/{dataset_id}",
        params=dict(tasktype=task_type),
        headers=_construct_headers(api_key),
    )
    handle_api_error(res)
    dataset_details: JSONDict = res.json()
    return dataset_details


def clean_dataset(
    api_key: str,
    dataset_id: str,
    project_name: str,
    task_type: Optional[str],
    modality: str,
    model_type: str,
    label_column: Optional[str],
    feature_columns: List[str],
    text_column: Optional[str],
) -> str:
    check_uuid_well_formed(dataset_id, "dataset ID")
    request_json = dict(
        name=project_name,
        dataset_id=dataset_id,
        tasktype=task_type,
        modality=modality,
        model_type=model_type,
        label_column=label_column,
        feature_columns=feature_columns,
        text_column=text_column,
    )
    res = requests.post(
        project_base_url + f"/clean",
        headers=_construct_headers(api_key),
        json=request_json,
    )
    handle_api_error(res)
    project_id = res.json()["project_id"]
    return str(project_id)


def get_latest_cleanset_id(api_key: str, project_id: str) -> str:
    check_uuid_well_formed(project_id, "project ID")
    res = requests.get(
        cleanset_base_url + f"/project/{project_id}/latest_cleanset_id",
        headers=_construct_headers(api_key),
    )
    handle_api_error(res)
    cleanset_id = res.json()["cleanset_id"]
    return str(cleanset_id)


def poll_dataset_id_for_name(api_key: str, dataset_name: str, timeout: Optional[int]) -> str:
    start_time = time.time()
    while timeout is None or time.time() - start_time < timeout:
        dataset_id = get_dataset_id_for_name(api_key, dataset_name, timeout)

        if dataset_id is not None:
            return dataset_id

        time.sleep(5)

    raise TimeoutError(f"Timed out waiting for dataset {dataset_name} to be created.")


def get_dataset_id_for_name(
    api_key: str, dataset_name: str, timeout: Optional[int]
) -> Optional[str]:
    res = requests.get(
        dataset_base_url + f"/dataset_id_for_name",
        params=dict(dataset_name=dataset_name),
        headers=_construct_headers(api_key),
    )
    handle_api_error(res)
    return cast(Optional[str], res.json().get("dataset_id", None))


def get_cleanset_status(api_key: str, cleanset_id: str) -> JSONDict:
    check_uuid_well_formed(cleanset_id, "cleanset ID")
    res = requests.get(
        cleanset_base_url + f"/{cleanset_id}/status",
        headers=_construct_headers(api_key),
    )
    handle_api_error(res)
    status: JSONDict = res.json()
    return status


def delete_project(api_key: str, project_id: str) -> None:
    check_uuid_well_formed(project_id, "project ID")
    res = requests.delete(project_base_url + f"/{project_id}", headers=_construct_headers(api_key))
    handle_api_error(res)


def poll_progress(
    progress_id: str, request_function: Callable[[str], JSONDict], description: str
) -> JSONDict:
    with tqdm(total=1, desc=description, bar_format="{desc}: {percentage:3.0f}%|{bar}|") as pbar:
        res = request_function(progress_id)
        while res["status"] != "complete":
            if res["status"] == "error":
                raise APIError(res["error_message"])
            pbar.update(float(res["progress"]) - pbar.n)
            time.sleep(0.5)
            res = request_function(progress_id)
        pbar.update(float(1) - pbar.n)
    return res


def poll_ingestion_progress(api_key: str, upload_id: str, description: str) -> str:
    """Polls for ingestion progress until complete, returns dataset ID."""
    check_uuid_well_formed(upload_id, "upload ID")

    with tqdm(total=1, desc=description, bar_format="{desc}: {percentage:3.0f}%|{bar}|") as pbar:
        done = False
        while not done:
            progress = get_ingestion_status(api_key, upload_id)
            status = progress.get("status")
            done = status == "complete"

            if status == "error":
                raise IngestionError(
                    progress.get("error_type", "Internal Server Error"),
                    progress.get(
                        "error_message", "Please try again or contact support@cleanlab.ai"
                    ),
                )

            # convert progress to float
            pbar.update(float(progress.get("progress", 0)) - pbar.n)
            time.sleep(1)

        # mark progress as done
        pbar.update(float(1) - pbar.n)

    # get dataset ID
    dataset_id = get_dataset_id(api_key, upload_id)["dataset_id"]
    return str(dataset_id)


def upload_predict_batch(api_key: str, model_id: str, batch: io.StringIO) -> str:
    """Uploads prediction batch and returns query ID."""
    check_uuid_well_formed(model_id, "model ID")
    url = f"{model_base_url}/{model_id}/upload"
    res = requests.post(
        url,
        headers=_construct_headers(api_key),
    )

    handle_api_error(res)
    presigned_url = res.json()["upload_url"]
    query_id: str = res.json()["query_id"]

    requests.post(presigned_url["url"], data=presigned_url["fields"], files={"file": batch})

    return query_id


def start_prediction(api_key: str, model_id: str, query_id: str) -> None:
    """Starts prediction for query."""
    check_uuid_well_formed(model_id, "model ID")
    check_uuid_well_formed(query_id, "query ID")
    res = requests.post(
        f"{model_base_url}/{model_id}/predict/{query_id}",
        headers=_construct_headers(api_key),
    )

    handle_api_error(res)


def get_prediction_status(api_key: str, query_id: str) -> Dict[str, str]:
    """Gets status of model prediction query. Returns status, and optionally the result url or error message."""
    check_uuid_well_formed(query_id, "query ID")
    res = requests.get(
        f"{model_base_url}/predict/{query_id}",
        headers=_construct_headers(api_key),
    )
    handle_api_error(res)

    return cast(Dict[str, str], res.json())


def get_deployed_model_info(api_key: str, model_id: str) -> Dict[str, str]:
    """Get info about deployed model, including model id, name, cleanset id, dataset id, projectid, updated_at, status, and tasktype"""
    check_uuid_well_formed(model_id, "model ID")
    res = requests.get(
        f"{model_base_url}/{model_id}",
        headers=_construct_headers(api_key),
    )
    handle_api_error(res)

    return cast(Dict[str, str], res.json())


def tlm_retry(func: Callable[..., Any]) -> Callable[..., Any]:
    """Implements TLM retry decorator, with special handling for rate limit retries."""

    async def wrapper(*args: Any, **kwargs: Any) -> Any:
        # total number of tries = number of retries + original try
        retries = kwargs.pop("retries", 0)

        sleep_time = 0
        error_message = ""

        num_try = 0
        while num_try <= retries:
            await asyncio.sleep(sleep_time)
            try:
                return await func(*args, **kwargs)
            except RateLimitError as e:
                # note: we don't increment num_try here, because we don't want rate limit retries to count against the total number of retries
                sleep_time = e.retry_after
            except TlmBadRequest as e:
                # dont retry for client-side errors
                raise e
            except Exception as e:
                sleep_time = 2**num_try
                num_try += 1
                error_message = str(e)
        else:
            raise APIError(f"TLM failed after {retries + 1} attempts. {error_message}", -1)

    return wrapper


@tlm_retry
async def tlm_prompt(
    api_key: str,
    prompt: str,
    quality_preset: str,
    options: Optional[JSONDict],
    client_session: Optional[aiohttp.ClientSession] = None,
) -> JSONDict:
    """
    Prompt Trustworthy Language Model with a question, and get back its answer along with a confidence score

    Args:
        api_key (str): studio API key for auth
        prompt (str): prompt for TLM to respond to
        quality_preset (str): quality preset to use to generate response
        options (JSONDict): additional parameters for TLM
        client_session (aiohttp.ClientSession): client session used to issue TLM request

    Returns:
        JSONDict: dictionary with TLM response and confidence score
    """
    local_scoped_client = False
    if not client_session:
        client_session = aiohttp.ClientSession()
        local_scoped_client = True

    try:
        res = await client_session.post(
            f"{tlm_base_url}/prompt",
            json=dict(prompt=prompt, quality=quality_preset, options=options or {}),
            headers=_construct_headers(api_key),
        )
        res_json = await res.json()

        handle_rate_limit_error_from_resp(res)
        await handle_tlm_client_error_from_resp(res)
        handle_api_error_from_json(res_json)

    finally:
        if local_scoped_client:
            await client_session.close()

    return cast(JSONDict, res_json)


@tlm_retry
async def tlm_get_confidence_score(
    api_key: str,
    prompt: str,
    response: str,
    quality_preset: str,
    options: Optional[JSONDict],
    client_session: Optional[aiohttp.ClientSession] = None,
) -> JSONDict:
    """
    Query Trustworthy Language Model for a confidence score for the prompt-response pair.

    Args:
        api_key (str): studio API key for auth
        prompt (str): prompt for TLM to get confidence score for
        response (str): response for TLM to get confidence score for
        quality_preset (str): quality preset to use to generate confidence score
        options (JSONDict): additional parameters for TLM
        client_session (aiohttp.ClientSession): client session used to issue TLM request

    Returns:
        JSONDict: dictionary with TLM confidence score
    """
    local_scoped_client = False
    if not client_session:
        client_session = aiohttp.ClientSession()
        local_scoped_client = True

    try:
        res = await client_session.post(
            f"{tlm_base_url}/get_confidence_score",
            json=dict(
                prompt=prompt, response=response, quality=quality_preset, options=options or {}
            ),
            headers=_construct_headers(api_key),
        )
        res_json = await res.json()

        if local_scoped_client:
            await client_session.close()

        handle_rate_limit_error_from_resp(res)
        await handle_tlm_client_error_from_resp(res)
        handle_api_error_from_json(res_json)

    finally:
        if local_scoped_client:
            await client_session.close()

    return cast(JSONDict, res_json)<|MERGE_RESOLUTION|>--- conflicted
+++ resolved
@@ -4,11 +4,7 @@
 import os
 import time
 from typing import Callable, cast, List, Optional, Tuple, Dict, Union, Any
-<<<<<<< HEAD
-from cleanlab_studio.errors import APIError, IngestionError, RateLimitError, TlmQueryTooLargeError
-=======
-from cleanlab_studio.errors import APIError, RateLimitError, TlmBadRequest
->>>>>>> c948479b
+from cleanlab_studio.errors import APIError, IngestionError, RateLimitError, TlmBadRequest
 
 import aiohttp
 import requests
