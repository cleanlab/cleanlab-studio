import asyncio
import io
import os
import time
from typing import Callable, cast, List, Optional, Tuple, Dict, Union, Any
<<<<<<< HEAD
from cleanlab_studio.errors import APIError, IngestionError, RateLimitError
=======
from cleanlab_studio.errors import APIError, RateLimitError, TlmQueryTooLargeError
>>>>>>> 20f3d5b2

import aiohttp
import requests
from tqdm import tqdm
import pandas as pd
import numpy as np
import numpy.typing as npt

try:
    import snowflake

    snowflake_exists = True
except ImportError:
    snowflake_exists = False

try:
    import pyspark.sql

    pyspark_exists = True
except ImportError:
    pyspark_exists = False

from cleanlab_studio.internal.types import JSONDict, SchemaOverride
from cleanlab_studio.version import __version__
from cleanlab_studio.errors import NotInstalledError
from cleanlab_studio.internal.api.api_helper import check_uuid_well_formed


base_url = os.environ.get("CLEANLAB_API_BASE_URL", "https://api.cleanlab.ai/api")
cli_base_url = f"{base_url}/cli/v0"
upload_base_url = f"{base_url}/upload/v1"
dataset_base_url = f"{base_url}/datasets"
project_base_url = f"{base_url}/projects"
cleanset_base_url = f"{base_url}/cleansets"
model_base_url = f"{base_url}/v1/deployment"
tlm_base_url = f"{base_url}/v0/trustworthy_llm"


def _construct_headers(
    api_key: Optional[str], content_type: Optional[str] = "application/json"
) -> JSONDict:
    retval = dict()
    if api_key:
        retval["Authorization"] = f"bearer {api_key}"
    if content_type:
        retval["Content-Type"] = content_type
    retval["Client-Type"] = "python-api"
    return retval


def handle_api_error(res: requests.Response) -> None:
    handle_api_error_from_json(res.json())


def handle_api_error_from_json(res_json: JSONDict) -> None:
    if "code" in res_json and "description" in res_json:  # AuthError or UserQuotaError format
        if res_json["code"] == "user_soft_quota_exceeded":
            pass  # soft quota limit is going away soon, so ignore it
        else:
            raise APIError(res_json["description"])
    if res_json.get("error", None) is not None:
        raise APIError(res_json["error"])


def handle_rate_limit_error_from_resp(resp: aiohttp.ClientResponse) -> None:
    """Catches 429 (rate limit) errors."""
    if resp.status == 429:
        raise RateLimitError(
            f"Rate limit exceeded on {resp.url}", int(resp.headers.get("Retry-After", 0))
        )


def handle_prompt_too_long_error_from_resp(res_json: JSONDict, status: int) -> None:
    """Catches 413 (prompt too large) errors."""
    if status == 413:
        raise TlmQueryTooLargeError(res_json["error"])


def validate_api_key(api_key: str) -> bool:
    res = requests.get(
        cli_base_url + "/validate",
        json=dict(api_key=api_key),
        headers=_construct_headers(api_key),
    )
    handle_api_error(res)
    valid: bool = res.json()["valid"]
    return valid


def is_valid_client_version() -> bool:
    res = requests.post(cli_base_url + "/check_client_version", json=dict(version=__version__))
    handle_api_error(res)
    valid: bool = res.json()["valid"]
    return valid


def initialize_upload(
    api_key: str, filename: str, file_type: str, file_size: int
) -> Tuple[str, List[int], List[str]]:
    res = requests.post(
        f"{upload_base_url}/file/initialize",
        json=dict(size_in_bytes=str(file_size), filename=filename, file_type=file_type),
        headers=_construct_headers(api_key),
    )
    handle_api_error(res)
    upload_id: str = res.json()["upload_id"]
    part_sizes: List[int] = res.json()["part_sizes"]
    presigned_posts: List[str] = res.json()["presigned_posts"]
    return upload_id, part_sizes, presigned_posts


def complete_file_upload(api_key: str, upload_id: str, upload_parts: List[JSONDict]) -> None:
    check_uuid_well_formed(upload_id, "upload ID")
    request_json = dict(upload_id=upload_id, upload_parts=upload_parts)
    res = requests.post(
        f"{upload_base_url}/file/complete",
        json=request_json,
        headers=_construct_headers(api_key),
    )
    handle_api_error(res)


def confirm_upload(
    api_key: str,
    upload_id: str,
    schema_overrides: Optional[List[SchemaOverride]],
) -> None:
    check_uuid_well_formed(upload_id, "upload ID")
    request_json = dict(upload_id=upload_id, schema_overrides=schema_overrides)
    res = requests.post(
        f"{upload_base_url}/confirm",
        json=request_json,
        headers=_construct_headers(api_key),
    )
    handle_api_error(res)


def update_schema(
    api_key: str,
    dataset_id: str,
    schema_overrides: List[SchemaOverride],
) -> None:
    check_uuid_well_formed(dataset_id, "dataset ID")
    request_json = dict(dataset_id=dataset_id, schema_updates=schema_overrides)
    res = requests.patch(
        f"{upload_base_url}/schema",
        json=request_json,
        headers=_construct_headers(api_key),
    )
    handle_api_error(res)


def get_ingestion_status(api_key: str, upload_id: str) -> JSONDict:
    check_uuid_well_formed(upload_id, "upload ID")
    res = requests.get(
        f"{upload_base_url}/total_progress",
        params=dict(upload_id=upload_id),
        headers=_construct_headers(api_key),
    )
    handle_api_error(res)
    res_json: JSONDict = res.json()
    return res_json


def get_dataset_id(api_key: str, upload_id: str) -> JSONDict:
    check_uuid_well_formed(upload_id, "upload ID")
    res = requests.get(
        f"{upload_base_url}/dataset_id",
        params=dict(upload_id=upload_id),
        headers=_construct_headers(api_key),
    )
    handle_api_error(res)
    res_json: JSONDict = res.json()
    return res_json


def get_project_of_cleanset(api_key: str, cleanset_id: str) -> str:
    check_uuid_well_formed(cleanset_id, "cleanset ID")
    res = requests.get(
        cli_base_url + f"/cleansets/{cleanset_id}/project",
        headers=_construct_headers(api_key),
    )
    handle_api_error(res)
    project_id: str = res.json()["project_id"]
    return project_id


def get_label_column_of_project(api_key: str, project_id: str) -> str:
    check_uuid_well_formed(project_id, "project ID")
    res = requests.get(
        cli_base_url + f"/projects/{project_id}/label_column",
        headers=_construct_headers(api_key),
    )
    handle_api_error(res)
    label_column: str = res.json()["label_column"]
    return label_column


def download_cleanlab_columns(
    api_key: str,
    cleanset_id: str,
    include_cleanlab_columns: bool = True,
    include_project_details: bool = False,
    to_spark: bool = False,
) -> Any:
    """
    Download all rows from specified Cleanlab columns

    :param api_key:
    :param cleanset_id:
    :param include_cleanlab_columns: whether to download all Cleanlab columns or just the clean_label column
    :param include_project_details: whether to download columns related to project status such as resolved rows, actions taken, etc.
    :return: return a dataframe, either pandas or spark. Type is Any because don't want to require spark installed
    """
    check_uuid_well_formed(cleanset_id, "cleanset ID")
    res = requests.get(
        cli_base_url + f"/cleansets/{cleanset_id}/columns",
        params=dict(
            to_spark=to_spark,
            include_cleanlab_columns=include_cleanlab_columns,
            include_project_details=include_project_details,
        ),
        headers=_construct_headers(api_key),
    )
    handle_api_error(res)
    id_col = get_id_column(api_key, cleanset_id)
    cleanset_json: str = res.json()["cleanset_json"]
    if to_spark:
        if not pyspark_exists:
            raise NotInstalledError(
                "pyspark is not installed. Please install pyspark to download cleanlab columns as a pyspark DataFrame."
            )
        from pyspark.sql import SparkSession

        spark = SparkSession.builder.getOrCreate()
        rdd = spark.sparkContext.parallelize([cleanset_json])
        cleanset_pyspark: pyspark.sql.DataFrame = spark.read.json(rdd)
        cleanset_pyspark = cleanset_pyspark.withColumnRenamed("id", id_col)
        cleanset_pyspark = cleanset_pyspark.sort(id_col)
        return cleanset_pyspark

    cleanset_json_io = io.StringIO(cleanset_json)
    cleanset_pd: pd.DataFrame = pd.read_json(cleanset_json_io, orient="table")
    cleanset_pd.rename(columns={"id": id_col}, inplace=True)
    cleanset_pd.sort_values(by=id_col, inplace=True)
    return cleanset_pd


def download_array(
    api_key: str, cleanset_id: str, name: str
) -> Union[npt.NDArray[np.float_], pd.DataFrame]:
    check_uuid_well_formed(cleanset_id, "cleanset ID")
    res = requests.get(
        cli_base_url + f"/cleansets/{cleanset_id}/{name}",
        headers=_construct_headers(api_key),
    )
    handle_api_error(res)
    res_json: JSONDict = res.json()
    if res_json["success"]:
        if res_json["array_type"] == "numpy":
            np_data: npt.NDArray[np.float_] = np.array(res_json[name])
            return np_data
        pd_data: pd.DataFrame = pd.read_json(res_json[name], orient="records")
        return pd_data
    raise APIError(f"{name} for cleanset {cleanset_id} not found")


def get_id_column(api_key: str, cleanset_id: str) -> str:
    check_uuid_well_formed(cleanset_id, "cleanset ID")
    res = requests.get(
        cli_base_url + f"/cleansets/{cleanset_id}/id_column",
        headers=_construct_headers(api_key),
    )
    handle_api_error(res)
    id_column: str = res.json()["id_column"]
    return id_column


def get_dataset_of_project(api_key: str, project_id: str) -> str:
    check_uuid_well_formed(project_id, "project ID")
    res = requests.get(
        cli_base_url + f"/projects/{project_id}/dataset",
        headers=_construct_headers(api_key),
    )
    handle_api_error(res)
    dataset_id: str = res.json()["dataset_id"]
    return dataset_id


def get_dataset_schema(api_key: str, dataset_id: str) -> JSONDict:
    check_uuid_well_formed(dataset_id, "dataset ID")
    res = requests.get(
        cli_base_url + f"/datasets/{dataset_id}/schema",
        headers=_construct_headers(api_key),
    )
    handle_api_error(res)
    schema: JSONDict = res.json()["schema"]
    return schema


def get_dataset_details(api_key: str, dataset_id: str, task_type: Optional[str]) -> JSONDict:
    check_uuid_well_formed(dataset_id, "dataset ID")
    res = requests.get(
        project_base_url + f"/dataset_details/{dataset_id}",
        params=dict(tasktype=task_type),
        headers=_construct_headers(api_key),
    )
    handle_api_error(res)
    dataset_details: JSONDict = res.json()
    return dataset_details


def clean_dataset(
    api_key: str,
    dataset_id: str,
    project_name: str,
    task_type: Optional[str],
    modality: str,
    model_type: str,
    label_column: Optional[str],
    feature_columns: List[str],
    text_column: Optional[str],
) -> str:
    check_uuid_well_formed(dataset_id, "dataset ID")
    request_json = dict(
        name=project_name,
        dataset_id=dataset_id,
        tasktype=task_type,
        modality=modality,
        model_type=model_type,
        label_column=label_column,
        feature_columns=feature_columns,
        text_column=text_column,
    )
    res = requests.post(
        project_base_url + f"/clean",
        headers=_construct_headers(api_key),
        json=request_json,
    )
    handle_api_error(res)
    project_id = res.json()["project_id"]
    return str(project_id)


def get_latest_cleanset_id(api_key: str, project_id: str) -> str:
    check_uuid_well_formed(project_id, "project ID")
    res = requests.get(
        cleanset_base_url + f"/project/{project_id}/latest_cleanset_id",
        headers=_construct_headers(api_key),
    )
    handle_api_error(res)
    cleanset_id = res.json()["cleanset_id"]
    return str(cleanset_id)


def poll_dataset_id_for_name(api_key: str, dataset_name: str, timeout: Optional[int]) -> str:
    start_time = time.time()
    while timeout is None or time.time() - start_time < timeout:
        dataset_id = get_dataset_id_for_name(api_key, dataset_name, timeout)

        if dataset_id is not None:
            return dataset_id

        time.sleep(5)

    raise TimeoutError(f"Timed out waiting for dataset {dataset_name} to be created.")


def get_dataset_id_for_name(
    api_key: str, dataset_name: str, timeout: Optional[int]
) -> Optional[str]:
    res = requests.get(
        dataset_base_url + f"/dataset_id_for_name",
        params=dict(dataset_name=dataset_name),
        headers=_construct_headers(api_key),
    )
    handle_api_error(res)
    return cast(Optional[str], res.json().get("dataset_id", None))


def get_cleanset_status(api_key: str, cleanset_id: str) -> JSONDict:
    check_uuid_well_formed(cleanset_id, "cleanset ID")
    res = requests.get(
        cleanset_base_url + f"/{cleanset_id}/status",
        headers=_construct_headers(api_key),
    )
    handle_api_error(res)
    status: JSONDict = res.json()
    return status


def delete_project(api_key: str, project_id: str) -> None:
    check_uuid_well_formed(project_id, "project ID")
    res = requests.delete(project_base_url + f"/{project_id}", headers=_construct_headers(api_key))
    handle_api_error(res)


def poll_progress(
    progress_id: str, request_function: Callable[[str], JSONDict], description: str
) -> JSONDict:
    with tqdm(total=1, desc=description, bar_format="{desc}: {percentage:3.0f}%|{bar}|") as pbar:
        res = request_function(progress_id)
        while res["status"] != "complete":
            if res["status"] == "error":
                raise APIError(res["error_message"])
            pbar.update(float(res["progress"]) - pbar.n)
            time.sleep(0.5)
            res = request_function(progress_id)
        pbar.update(float(1) - pbar.n)
    return res


def poll_ingestion_progress(api_key: str, upload_id: str, description: str) -> str:
    """Polls for ingestion progress until complete, returns dataset ID."""
    check_uuid_well_formed(upload_id, "upload ID")

    with tqdm(total=1, desc=description, bar_format="{desc}: {percentage:3.0f}%|{bar}|") as pbar:
        done = False
        while not done:
            progress = get_ingestion_status(api_key, upload_id)
            status = progress.get("status")
            done = status == "complete"

            if status == "error":
                raise IngestionError(
                    progress.get("error_type", "Internal Server Error"),
                    progress.get(
                        "error_message", "Please try again or contact support@cleanlab.ai"
                    ),
                )

            # convert progress to float
            pbar.update(float(progress.get("progress", 0)) - pbar.n)
            time.sleep(1)

        # mark progress as done
        pbar.update(float(1) - pbar.n)

    # get dataset ID
    dataset_id = get_dataset_id(api_key, upload_id)["dataset_id"]
    return str(dataset_id)


def upload_predict_batch(api_key: str, model_id: str, batch: io.StringIO) -> str:
    """Uploads prediction batch and returns query ID."""
    check_uuid_well_formed(model_id, "model ID")
    url = f"{model_base_url}/{model_id}/upload"
    res = requests.post(
        url,
        headers=_construct_headers(api_key),
    )

    handle_api_error(res)
    presigned_url = res.json()["upload_url"]
    query_id: str = res.json()["query_id"]

    requests.post(presigned_url["url"], data=presigned_url["fields"], files={"file": batch})

    return query_id


def start_prediction(api_key: str, model_id: str, query_id: str) -> None:
    """Starts prediction for query."""
    check_uuid_well_formed(model_id, "model ID")
    check_uuid_well_formed(query_id, "query ID")
    res = requests.post(
        f"{model_base_url}/{model_id}/predict/{query_id}",
        headers=_construct_headers(api_key),
    )

    handle_api_error(res)


def get_prediction_status(api_key: str, query_id: str) -> Dict[str, str]:
    """Gets status of model prediction query. Returns status, and optionally the result url or error message."""
    check_uuid_well_formed(query_id, "query ID")
    res = requests.get(
        f"{model_base_url}/predict/{query_id}",
        headers=_construct_headers(api_key),
    )
    handle_api_error(res)

    return cast(Dict[str, str], res.json())


def get_deployed_model_info(api_key: str, model_id: str) -> Dict[str, str]:
    """Get info about deployed model, including model id, name, cleanset id, dataset id, projectid, updated_at, status, and tasktype"""
    check_uuid_well_formed(model_id, "model ID")
    res = requests.get(
        f"{model_base_url}/{model_id}",
        headers=_construct_headers(api_key),
    )
    handle_api_error(res)

    return cast(Dict[str, str], res.json())


def tlm_retry(func: Callable[..., Any]) -> Callable[..., Any]:
    """Implements TLM retry decorator, with special handling for rate limit retries."""

    async def wrapper(*args: Any, **kwargs: Any) -> Any:
        # total number of tries = number of retries + original try
        retries = kwargs.pop("retries", 0)

        sleep_time = 0
        error_message = ""

        num_try = 0
        while num_try <= retries:
            await asyncio.sleep(sleep_time)
            try:
                return await func(*args, **kwargs)
            except RateLimitError as e:
                # note: we don't increment num_try here, because we don't want rate limit retries to count against the total number of retries
                sleep_time = e.retry_after
            except TlmQueryTooLargeError as e:
                # don't retry here -- if the query is too large, it's too large
                raise e
            except Exception as e:
                sleep_time = 2**num_try
                num_try += 1
                error_message = str(e)
        else:
            raise APIError(f"TLM failed after {retries + 1} attempts. {error_message}", -1)

    return wrapper


@tlm_retry
async def tlm_prompt(
    api_key: str,
    prompt: str,
    quality_preset: str,
    options: Optional[JSONDict],
    client_session: Optional[aiohttp.ClientSession] = None,
) -> JSONDict:
    """
    Prompt Trustworthy Language Model with a question, and get back its answer along with a confidence score

    Args:
        api_key (str): studio API key for auth
        prompt (str): prompt for TLM to respond to
        quality_preset (str): quality preset to use to generate response
        options (JSONDict): additional parameters for TLM
        client_session (aiohttp.ClientSession): client session used to issue TLM request

    Returns:
        JSONDict: dictionary with TLM response and confidence score
    """
    local_scoped_client = False
    if not client_session:
        client_session = aiohttp.ClientSession()
        local_scoped_client = True

    try:
        res = await client_session.post(
            f"{tlm_base_url}/prompt",
            json=dict(prompt=prompt, quality=quality_preset, options=options or {}),
            headers=_construct_headers(api_key),
        )
        res_json = await res.json()

        handle_prompt_too_long_error_from_resp(res_json, res.status)
        handle_rate_limit_error_from_resp(res)
        handle_api_error_from_json(res_json)

    finally:
        if local_scoped_client:
            await client_session.close()

    return cast(JSONDict, res_json)


@tlm_retry
async def tlm_get_confidence_score(
    api_key: str,
    prompt: str,
    response: str,
    quality_preset: str,
    options: Optional[JSONDict],
    client_session: Optional[aiohttp.ClientSession] = None,
) -> JSONDict:
    """
    Query Trustworthy Language Model for a confidence score for the prompt-response pair.

    Args:
        api_key (str): studio API key for auth
        prompt (str): prompt for TLM to get confidence score for
        response (str): response for TLM to get confidence score for
        quality_preset (str): quality preset to use to generate confidence score
        options (JSONDict): additional parameters for TLM
        client_session (aiohttp.ClientSession): client session used to issue TLM request

    Returns:
        JSONDict: dictionary with TLM confidence score
    """
    local_scoped_client = False
    if not client_session:
        client_session = aiohttp.ClientSession()
        local_scoped_client = True

    try:
        res = await client_session.post(
            f"{tlm_base_url}/get_confidence_score",
            json=dict(
                prompt=prompt, response=response, quality=quality_preset, options=options or {}
            ),
            headers=_construct_headers(api_key),
        )
        res_json = await res.json()

        if local_scoped_client:
            await client_session.close()

        handle_prompt_too_long_error_from_resp(res_json, res.status)
        handle_rate_limit_error_from_resp(res)
        handle_api_error_from_json(res_json)

    finally:
        if local_scoped_client:
            await client_session.close()

    return cast(JSONDict, res_json)<|MERGE_RESOLUTION|>--- conflicted
+++ resolved
@@ -3,11 +3,7 @@
 import os
 import time
 from typing import Callable, cast, List, Optional, Tuple, Dict, Union, Any
-<<<<<<< HEAD
-from cleanlab_studio.errors import APIError, IngestionError, RateLimitError
-=======
-from cleanlab_studio.errors import APIError, RateLimitError, TlmQueryTooLargeError
->>>>>>> 20f3d5b2
+from cleanlab_studio.errors import APIError, IngestionError, RateLimitError, TlmQueryTooLargeError
 
 import aiohttp
 import requests
