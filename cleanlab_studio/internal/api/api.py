--- conflicted
+++ resolved
@@ -284,12 +284,8 @@
     return schema
 
 
-<<<<<<< HEAD
-def get_dataset_details(api_key: str, dataset_id: str, task_type: str) -> JSONDict:
+def get_dataset_details(api_key: str, dataset_id: str, task_type: Optional[str]) -> JSONDict:
     check_uuid_well_formed(dataset_id, "dataset ID")
-=======
-def get_dataset_details(api_key: str, dataset_id: str, task_type: Optional[str]) -> JSONDict:
->>>>>>> e2736b05
     res = requests.get(
         project_base_url + f"/dataset_details/{dataset_id}",
         params=dict(tasktype=task_type),
