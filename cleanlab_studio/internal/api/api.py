--- conflicted
+++ resolved
@@ -3,13 +3,15 @@
 import os
 import time
 from typing import Callable, cast, List, Optional, Tuple, Dict, Union, Any
-<<<<<<< HEAD
-
-from cleanlab_studio.errors import APIError, RateLimitError, TlmBadRequest, TlmServerError
+
+from cleanlab_studio.errors import (
+    APIError,
+    IngestionError,
+    RateLimitError,
+    TlmBadRequest,
+    TlmServerError,
+)
 from cleanlab_studio.internal.tlm.concurrency import TlmRateHandler
-=======
-from cleanlab_studio.errors import APIError, IngestionError, RateLimitError, TlmBadRequest
->>>>>>> 8d29dc90
 
 import aiohttp
 import requests
@@ -607,13 +609,8 @@
             res_json = await res.json()
 
         handle_rate_limit_error_from_resp(res)
-<<<<<<< HEAD
         await handle_tlm_client_error_from_resp(res, batch_index)
         await handle_tlm_api_error_from_resp(res, batch_index)
-=======
-        await handle_tlm_client_error_from_resp(res)
-        handle_api_error_from_json(res_json)
->>>>>>> 8d29dc90
 
     finally:
         if local_scoped_client:
@@ -667,13 +664,8 @@
             res_json = await res.json()
 
         handle_rate_limit_error_from_resp(res)
-<<<<<<< HEAD
         await handle_tlm_client_error_from_resp(res, batch_index)
         await handle_tlm_api_error_from_resp(res, batch_index)
-=======
-        await handle_tlm_client_error_from_resp(res)
-        handle_api_error_from_json(res_json)
->>>>>>> 8d29dc90
 
     finally:
         if local_scoped_client:
