--- conflicted
+++ resolved
@@ -2,7 +2,16 @@
 import io
 import os
 import time
-from typing import Callable, cast, List, Optional, Tuple, Dict, Union, Any
+from io import StringIO
+from typing import Any, Callable, Dict, List, Optional, Tuple, Union, cast
+
+import aiohttp
+import aiohttp.client_exceptions
+import numpy as np
+import numpy.typing as npt
+import pandas as pd
+import requests
+from tqdm import tqdm
 
 from cleanlab_studio.errors import (
     APIError,
@@ -15,15 +24,6 @@
 )
 from cleanlab_studio.internal.tlm.concurrency import TlmRateHandler
 
-import aiohttp
-import aiohttp.client_exceptions
-import requests
-from tqdm import tqdm
-import pandas as pd
-import numpy as np
-import numpy.typing as npt
-from io import StringIO
-
 try:
     import snowflake
 
@@ -38,12 +38,10 @@
 except ImportError:
     pyspark_exists = False
 
+from cleanlab_studio.errors import NotInstalledError
+from cleanlab_studio.internal.api.api_helper import check_uuid_well_formed
 from cleanlab_studio.internal.types import JSONDict, SchemaOverride
 from cleanlab_studio.version import __version__
-from cleanlab_studio.errors import NotInstalledError
-from cleanlab_studio.internal.api.api_helper import (
-    check_uuid_well_formed,
-)
 
 base_url = os.environ.get("CLEANLAB_API_BASE_URL", "https://api.cleanlab.ai/api")
 cli_base_url = f"{base_url}/cli/v0"
@@ -733,10 +731,6 @@
                 json=dict(
                     prompt=prompt,
                     response=response,
-<<<<<<< HEAD
-                    input_metadata=input_metadata or {},
-=======
->>>>>>> 192d341d
                     quality=quality_preset,
                     options=options or {},
                 ),
