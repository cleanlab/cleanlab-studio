import itertools
import time
<<<<<<< HEAD
import traceback
from typing import Optional

from tqdm import tqdm

from cleanlab_studio.errors import CleansetError, CleansetHandledError
=======
from typing import List, Literal, Optional

from tqdm import tqdm

from cleanlab_studio.errors import CleansetError, InvalidDatasetError
>>>>>>> acaed78d
from cleanlab_studio.internal.api import api
from cleanlab_studio.internal.util import log_internal_error


def poll_cleanset_status(
    api_key: str,
    cleanset_id: str,
    timeout: Optional[float] = None,
    show_cleanset_link: bool = False,
) -> None:
    start_time = time.time()
    res = api.get_cleanset_status(api_key, cleanset_id)
    spinner = itertools.cycle("|/-\\")

    with tqdm(
        total=res["total_steps"],
        desc="Cleanset Progress: \\",
        bar_format="{desc} Step {n_fmt}/{total_fmt}{postfix}",
    ) as pbar:
        while not res["is_ready"] and not res["has_error"]:
            if pbar.total is None and res["total_steps"] is not None:
                pbar.total = res["total_steps"]
                pbar.refresh()

            pbar.set_postfix_str(res["step_description"])
            pbar.update(int(res["step"]) - pbar.n)

            if timeout is not None and time.time() - start_time > timeout:
                raise TimeoutError("Cleanset not ready before timeout")

            for _ in range(50):
                time.sleep(0.1)
                pbar.set_description_str(f"Cleanset Progress: {next(spinner)}")

            res = api.get_cleanset_status(api_key, cleanset_id)

        if res["is_ready"]:
            pbar.update(pbar.total - pbar.n)
            ready_description = res["step_description"]
            if show_cleanset_link:
                ready_description += (
                    f" View your cleanset at: https://app.cleanlab.ai/cleansets/{cleanset_id}"
                )
            pbar.set_postfix_str(ready_description)
            return

        if res["has_error"]:
            pbar.set_postfix_str(res["step_description"])
<<<<<<< HEAD
            error_message = res["error_message"]
            error_type = res["error_type"]

            if error_type is not None:
                if error_message is None:
                    log_internal_error(
                        "Missing error message for handled error",
                        "\n".join(traceback.format_stack()),
                        api_key,
                    )
                raise CleansetHandledError(error_type=error_type, error_message=error_message)

            raise CleansetError(f"Cleanset {cleanset_id} failed to complete")
=======
            raise CleansetError(f"Cleanset {cleanset_id} failed to complete")


def validate_label_column(
    api_key: str,
    dataset_id: str,
    label_column: str,
    modality: Literal["text", "tabular", "image"],
    task_type: Optional[Literal["multi-class", "multi-label", "regression", "unsupervised"]],
    possible_label_columns: List[str],
) -> None:
    if label_column not in possible_label_columns:
        if task_type == "multi-class":
            valid_types = ["string", "integer", "boolean"]
        if task_type == "multi-label":
            valid_types = ["string"]
        if task_type == "regression":
            valid_types = ["float"]

        raise InvalidDatasetError(
            (
                f"Invalid label column: {label_column}. "
                f"{str(task_type).capitalize()} projects require a label column of type {', '.join(valid_types)}. "
                "For details on how to set the schema for your dataset, see the [datasets guide](/guide/concepts/datasets/#schema-updates). "
                "Also ensure that the column has at least 2 unique values."
            )
        )
    if task_type == "multi-class":
        column_diversity = api.check_column_diversity(api_key, dataset_id, label_column)
        if (
            modality != "text"
            and modality != "image"
            and not column_diversity["has_minimal_diversity"]
        ):
            raise InvalidDatasetError(
                "Label column for multi-class projects must have at least 2 unique classes with at least 5 examples each."
            )
    if task_type == "multi-label":
        if not api.is_valid_multilabel_column(api_key, dataset_id, label_column):
            raise InvalidDatasetError(
                'Label column for multi-label projects should be formatted as comma-separated string of labels, i.e. "wearing_hat,has_glasses"'
            )
>>>>>>> acaed78d
<|MERGE_RESOLUTION|>--- conflicted
+++ resolved
@@ -1,19 +1,11 @@
 import itertools
 import time
-<<<<<<< HEAD
 import traceback
-from typing import Optional
-
-from tqdm import tqdm
-
-from cleanlab_studio.errors import CleansetError, CleansetHandledError
-=======
 from typing import List, Literal, Optional
 
 from tqdm import tqdm
 
-from cleanlab_studio.errors import CleansetError, InvalidDatasetError
->>>>>>> acaed78d
+from cleanlab_studio.errors import CleansetError, CleansetHandledError, InvalidDatasetError
 from cleanlab_studio.internal.api import api
 from cleanlab_studio.internal.util import log_internal_error
 
@@ -62,7 +54,6 @@
 
         if res["has_error"]:
             pbar.set_postfix_str(res["step_description"])
-<<<<<<< HEAD
             error_message = res["error_message"]
             error_type = res["error_type"]
 
@@ -75,8 +66,6 @@
                     )
                 raise CleansetHandledError(error_type=error_type, error_message=error_message)
 
-            raise CleansetError(f"Cleanset {cleanset_id} failed to complete")
-=======
             raise CleansetError(f"Cleanset {cleanset_id} failed to complete")
 
 
@@ -118,5 +107,4 @@
         if not api.is_valid_multilabel_column(api_key, dataset_id, label_column):
             raise InvalidDatasetError(
                 'Label column for multi-label projects should be formatted as comma-separated string of labels, i.e. "wearing_hat,has_glasses"'
-            )
->>>>>>> acaed78d
+            )