--- conflicted
+++ resolved
@@ -2,16 +2,14 @@
 
 
 JSONDict = Dict[str, Any]
-<<<<<<< HEAD
 
 
 class SchemaOverride(TypedDict):
     name: str
     column_type: str
-=======
-FieldSchemaDict = Dict[str, Dict[str, Any]]
+
+
 TLMQualityPreset = Literal["best", "high", "medium", "low", "base"]
->>>>>>> 20f3d5b2
 
 
 class CleanlabSettingsDict(TypedDict):
