import pathlib
from typing import Any, Optional, TypeVar, Union, List, Dict
import math

import copy

import pandas as pd

try:
    import snowflake.snowpark as snowpark

    snowpark_exists = True
except ImportError:
    snowpark_exists = False

try:
    import pyspark.sql

    pyspark_exists = True
except ImportError:
    pyspark_exists = False

from .dataset_source import (
    DatasetSource,
    FilepathDatasetSource,
    PandasDatasetSource,
)

dataset_source_types = [str, pathlib.Path, pd.DataFrame]
if pyspark_exists:
    dataset_source_types.append(pyspark.sql.DataFrame)
if snowpark_exists:
    dataset_source_types.append(snowpark.DataFrame)

DatasetSourceType = TypeVar("DatasetSourceType", bound=Union[tuple(dataset_source_types)])  # type: ignore

# Studio team port to backend
AUTOFIX_DEFAULTS = {
    "optimized_training_data": {
        "drop_ambiguous": 0.0,
        "drop_label_issue": 0.5,
        "drop_near_duplicate": 0.2,
        "drop_outlier": 0.5,
        "relabel_confidence_threshold": 0.95,
    },
    "drop_all_issues": {
        "drop_ambiguous": 1.0,
        "drop_label_issue": 1.0,
        "drop_near_duplicate": 1.0,
        "drop_outlier": 1.0,
    },
    "suggested_actions": {
        "drop_near_duplicate": 1.0,
        "drop_outlier": 1.0,
        "relabel_confidence_threshold": 0.0,
    },
}


def init_dataset_source(
    dataset_source: DatasetSourceType, dataset_name: Optional[str] = None
) -> DatasetSource:
    if isinstance(dataset_source, pd.DataFrame):
        if dataset_name is None:
            raise ValueError("Must provide dataset name if uploading from a DataFrame")
        return PandasDatasetSource(df=dataset_source, dataset_name=dataset_name)
    elif isinstance(dataset_source, pathlib.Path):
        return FilepathDatasetSource(filepath=dataset_source, dataset_name=dataset_name)
    elif isinstance(dataset_source, str):
        return FilepathDatasetSource(
            filepath=pathlib.Path(dataset_source), dataset_name=dataset_name
        )
    elif snowpark_exists and isinstance(dataset_source, snowpark.DataFrame):
        from .dataset_source import SnowparkDatasetSource

        if dataset_name is None:
            raise ValueError("Must provide dataset name if uploading from a DataFrame")
        return SnowparkDatasetSource(df=dataset_source, dataset_name=dataset_name)
    elif pyspark_exists and isinstance(dataset_source, pyspark.sql.DataFrame):
        from .dataset_source import PySparkDatasetSource

        if dataset_name is None:
            raise ValueError("Must provide dataset name if uploading from a DataFrame")
        return PySparkDatasetSource(df=dataset_source, dataset_name=dataset_name)
    else:
        raise ValueError("Invalid dataset source provided")


def apply_corrections_snowpark_df(
    dataset: Any,
    cl_cols: Any,
    id_col: str,
    label_column: str,
    keep_excluded: bool,
) -> Any:
    from snowflake.snowpark.functions import (
        when,
        col,
        is_null,
        monotonically_increasing_id,
    )

    # to use lowercase column names, they need to be wrapped in double quotes to become valid identifiers
    # for example ("col" should be '"col"' so the engine will process the name as "col")
    # https://docs.snowflake.com/en/sql-reference/identifiers-syntax
    label_col = quote(label_column)
    id_col = quote(id_col)
    action_col = quote("action")
    corrected_label_col = quote("corrected_label")
    cleanlab_final_label_col = quote("__cleanlab_final_label")

    corrected_ds = dataset
    session = dataset.session

    cl_cols_snowflake = session.create_dataframe(cl_cols)

    if id_col not in corrected_ds.columns:
        corrected_ds = corrected_ds.withColumn(id_col, monotonically_increasing_id())

    corrected_ds = (
        cl_cols_snowflake.select([id_col, action_col, corrected_label_col])
        .join(
            corrected_ds,
            on=id_col,
            how="left",
        )
        .withColumn(
            cleanlab_final_label_col,
            when(is_null(corrected_label_col), col(label_col)).otherwise(col(corrected_label_col)),
        )
        .drop(label_col, corrected_label_col)
        .withColumnRenamed(cleanlab_final_label_col, label_col)
    )

    corrected_ds = (
        corrected_ds.where((col(action_col) != "exclude") | is_null(col(action_col)))
        if not keep_excluded
        else corrected_ds
    ).drop(action_col)

    return corrected_ds


def apply_corrections_spark_df(
    dataset: Any,
    cl_cols: Any,
    id_col: str,
    label_column: str,
    keep_excluded: bool,
) -> Any:
    from pyspark.sql.functions import row_number, monotonically_increasing_id, when, col
    from pyspark.sql.window import Window

    corrected_ds_spark = dataset.alias("corrected_ds")
    if id_col not in corrected_ds_spark.columns:
        corrected_ds_spark = corrected_ds_spark.withColumn(
            id_col,
            row_number().over(Window.orderBy(monotonically_increasing_id())) - 1,
        )
    both = cl_cols.select([id_col, "action", "corrected_label"]).join(
        corrected_ds_spark.select([id_col, label_column]),
        on=id_col,
        how="left",
    )
    final = both.withColumn(
        "__cleanlab_final_label",
        when(col("corrected_label").isNull(), col(label_column)).otherwise(col("corrected_label")),
    )
    new_labels = final.select([id_col, "action", "__cleanlab_final_label"]).withColumnRenamed(
        "__cleanlab_final_label", label_column
    )

    res = corrected_ds_spark.drop(label_column).join(new_labels, on=id_col, how="right")
    res = (
        res.where((col("action").isNull()) | (col("action") != "exclude"))
        if not keep_excluded
        else res
    ).drop("action")

    return res


def apply_corrections_pd_df(
    dataset: pd.DataFrame,
    cl_cols: pd.DataFrame,
    id_col: str,
    label_column: str,
    keep_excluded: bool,
) -> pd.DataFrame:
    joined_ds: pd.DataFrame
    if id_col in dataset.columns:
        joined_ds = dataset.join(cl_cols.set_index(id_col), on=id_col)
    else:
        joined_ds = dataset.join(cl_cols.set_index(id_col).sort_values(by=id_col))
    joined_ds["__cleanlab_final_label"] = joined_ds["corrected_label"].where(
        joined_ds["corrected_label"].notnull().tolist(),
        dataset[label_column].tolist(),
    )

    corrected_ds: pd.DataFrame = dataset.copy()
    corrected_ds[label_column] = joined_ds["__cleanlab_final_label"]
    if not keep_excluded:
        corrected_ds = corrected_ds.loc[(joined_ds["action"] != "exclude").fillna(True)]
    else:
        corrected_ds["action"] = joined_ds["action"]
    return corrected_ds


def check_none(x: Any) -> bool:
    if isinstance(x, str):
        return x == "None" or x == "none" or x == "null" or x == "NULL"
    elif isinstance(x, float):
        return math.isnan(x)
    elif pd.isnull(x):
        return True
    else:
        return x is None


def check_not_none(x: Any) -> bool:
    return not check_none(x)


<<<<<<< HEAD
# Studio team port to backend
def get_autofix_defaults_for_strategy(strategy):
    return AUTOFIX_DEFAULTS[strategy]


def get_param_values(cleanset_df, params, strategy):
    thresholds = get_autofix_defaults_for_strategy(strategy) if params is None else params
    param_values = {}
    for param_type, param_value in thresholds.items():
        # Convert drop fractions to number of rows and leave rest of the parameters as is
        if param_type.startswith("drop_"):
            issue_name = param_type[5:]
            num_rows = cleanset_df[f"is_{issue_name}"].sum()
            param_values[param_type] = math.ceil(num_rows * param_value)
        else:
            param_values[param_type] = param_value
    return param_values


def _get_top_fraction_ids(  # Studio team port to backend
    cleanset_df: pd.DataFrame, issue_name: str, num_rows: int, asc=True
) -> List[str]:
    """
    This will only return the IDs of datapoints to drop for a given setting of the num_rows to drop during autofix.
    Parameters:
    - cleanset_df (pd.DataFrame): The input DataFrame containing the cleanset.
    - name_col (str): The name of the column indicating the category for which the top rows should be extracted.
    - num_rows (int): The number of rows to be extracted.
    - asc (bool, optional): If True, the rows are sorted in ascending order based on the score column; if False, in descending order.
                           Default is True.

    Returns:
    - list: A list of row indices representing the top specified number of rows based on the specified score column.
    """
    bool_column_name = f"is_{issue_name}"

    # Construct a filter based on the 'label_issue' variable
    filter_condition = cleanset_df[bool_column_name]

    # Create a new DataFrame based on the filter
    filtered_df = cleanset_df[filter_condition]
    if issue_name == "near_duplicate":
        # Group by the 'near_duplicate_cluster_ID' column
        df_n = filtered_df.sort_values(by="near_duplicate_score").reset_index(drop=True)
        sorted_df = df_n.head(num_rows)
        grouped_df = sorted_df.groupby("near_duplicate_cluster_id")

        # Initialize an empty list to store the aggregated indices
        aggregated_indices = []

        # Iterate over each group
        for group_name, group_df in grouped_df:
            # Sort the group DataFrame by the 'near_duplicate_score' column in ascending order
            sorted_group_df = group_df.sort_values(
                by=f"{issue_name}_score", ascending=asc
            ).reset_index(drop=True)

            # Extract every other index and append to the aggregated indices list
            selected_indices = sorted_group_df.loc[::2, "cleanlab_row_ID"]
            aggregated_indices.extend(selected_indices)

        return aggregated_indices
    else:
        # Construct the boolean column name with 'is_' prefix and 'label_issue_score' suffix
        score_col_name = f"{issue_name}_score"

        # Sort the filtered DataFrame by the constructed boolean column in descending order
        sorted_df = filtered_df.sort_values(by=score_col_name, ascending=asc)

        # Extract the top specified number of rows and return the 'cleanlab_row_ID' column
        top_rows_ids = sorted_df["cleanlab_row_ID"].head(num_rows)

        return top_rows_ids


def _update_label_based_on_confidence(row, conf_threshold):  # Studio team port to backend
    """Update the label and is_issue based on confidence threshold if there is a label issue.

    Args:
        row (pd.Series): The row containing label information.
        conf_threshold (float): The confidence threshold for updating the label.

    Returns:
        pd.Series: The updated row.
    """
    if row["is_label_issue"] and row["suggested_label_confidence_score"] > conf_threshold:
        # make sure this does not affect back end. We are doing this to avoid dropping these datapoints in autofix later, they should be relabeled
        row["is_issue"] = False
        row["is_label_issue"] = False
        row["label"] = row["suggested_label"]
    return row


def apply_autofixed_cleanset_to_new_dataframe(  # Studio team port to backend
    original_df: pd.DataFrame, cleanset_df: pd.DataFrame, parameters: dict
) -> pd.DataFrame:
    """Apply a cleanset to update original dataaset labels and remove top rows based on specified parameters."""
    original_df_copy = copy.deepcopy(original_df)
    original_columns = original_df_copy.columns
    merged_df = pd.merge(original_df_copy, cleanset_df, left_index=True, right_on="cleanlab_row_ID")

    merged_df = merged_df.apply(
        lambda row: _update_label_based_on_confidence(
            row, conf_threshold=parameters["relabel_confidence_threshold"]
        ),
        axis=1,
    )

    indices_to_drop = _get_indices_to_drop(merged_df, parameters)

    merged_df = merged_df.drop(indices_to_drop, axis=0)
    return merged_df[original_columns]


def _get_indices_to_drop(merged_df, parameters):
    indices_to_drop = set()
    for param_name, top_num in parameters.items():
        if param_name.startswith("drop_"):
            issue_name = param_name.replace("drop_", "")
            top_percent_ids = _get_top_fraction_ids(merged_df, issue_name, top_num, asc=True)
            indices_to_drop.update(top_percent_ids)
    return list(indices_to_drop)
=======
def quote(s: str) -> str:
    return f'"{s}"'


def quote_list(l: list) -> list:
    return [quote(i) for i in l]
>>>>>>> ab2eb2b6
<|MERGE_RESOLUTION|>--- conflicted
+++ resolved
@@ -221,7 +221,6 @@
     return not check_none(x)
 
 
-<<<<<<< HEAD
 # Studio team port to backend
 def get_autofix_defaults_for_strategy(strategy):
     return AUTOFIX_DEFAULTS[strategy]
@@ -344,11 +343,11 @@
             top_percent_ids = _get_top_fraction_ids(merged_df, issue_name, top_num, asc=True)
             indices_to_drop.update(top_percent_ids)
     return list(indices_to_drop)
-=======
+
+
 def quote(s: str) -> str:
     return f'"{s}"'
 
 
 def quote_list(l: list) -> list:
-    return [quote(i) for i in l]
->>>>>>> ab2eb2b6
+    return [quote(i) for i in l]